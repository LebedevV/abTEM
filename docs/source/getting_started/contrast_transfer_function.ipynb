--- conflicted
+++ resolved
@@ -239,11 +239,7 @@
    "name": "python",
    "nbconvert_exporter": "python",
    "pygments_lexer": "ipython3",
-<<<<<<< HEAD
-   "version": "3.7.5"
-=======
    "version": "3.6.9"
->>>>>>> 91d5a2a2
   }
  },
  "nbformat": 4,
