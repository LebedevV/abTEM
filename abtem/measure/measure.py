import copy
import warnings
from abc import ABCMeta, abstractmethod
from numbers import Number
from typing import Union, Tuple, TypeVar, Dict, List, Sequence

import dask.array as da
import matplotlib.pyplot as plt
import numpy as np
import zarr
from ase import Atom
from matplotlib.axes import Axes

from abtem.core.axes import HasAxes, RealSpaceAxis, AxisMetadata, FourierSpaceAxis, LinearAxis, axis_to_dict, \
    axis_from_dict, OrdinalAxis, NonLinearAxis, ScanAxis
from abtem.core.backend import cp, asnumpy, get_array_module, get_ndimage_module, copy_to_device, \
    device_name_from_array_module
from abtem.core.complex import abs2
from abtem.core.dask import HasDaskArray
from abtem.core.energy import energy2wavelength
from abtem.core.fft import fft2, fft2_interpolate
from abtem.core.interpolate import interpolate_bilinear
from abtem.measure.utils import polar_detector_bins, sum_run_length_encoded
from abtem.visualize.utils import domain_coloring, add_domain_coloring_cbar

if cp is not None:
    from abtem.core.cuda import sum_run_length_encoded as sum_run_length_encoded_cuda
    from abtem.core.cuda import interpolate_bilinear as interpolate_bilinear_cuda
else:
    sum_run_length_encoded_cuda = None
    interpolate_bilinear_cuda = None

try:
    with warnings.catch_warnings():
        warnings.filterwarnings("ignore", category=DeprecationWarning)
        from hyperspy._signals.signal2d import Signal2D
        from hyperspy._signals.signal2d import Signal1D
except ImportError:
    Signal2D = None
    Signal1D = None

T = TypeVar('T', bound='AbstractMeasurement')

missing_hyperspy_message = 'This functionality of abTEM requires hyperspy, see https://hyperspy.org/.'


def _to_hyperspy_axes_metadata(axes_metadata, shape):
    hyperspy_axes = []

    if not isinstance(shape, (list, tuple)):
        shape = (shape,)

    for metadata, n in zip(axes_metadata, shape):
        hyperspy_axes.append({'size': n})

        axes_mapping = {'sampling': 'scale',
                        'units': 'units',
                        'label': 'name',
                        'offset': 'offset'
                        }

        if isinstance(metadata, NonLinearAxis):
            # TODO : when hyperspy supports arbitrary (non-uniform) DataAxis this should be updated

            if len(metadata.values) > 1:
                sampling = metadata.values[1] - metadata.values[0]
            else:
                sampling = 1.

            metadata = LinearAxis(label=metadata.label,
                                  units=metadata.units,
                                  sampling=sampling,
                                  offset=metadata.values[0])

        for attr, mapped_attr in axes_mapping.items():
            if hasattr(metadata, attr):
                hyperspy_axes[-1][mapped_attr] = getattr(metadata, attr)

    return hyperspy_axes


def from_zarr(url, **kwargs):
    with zarr.open(url, mode='r') as f:
        d = {}

        for key, value in f.attrs.items():
            if key == 'ensemble_axes_metadata':
                ensemble_axes_metadata = [axis_from_dict(d) for d in value]
            elif key == 'type':
                cls = globals()[value]
            else:
                d[key] = value

<<<<<<< HEAD
    array = da.from_zarr(url, component='array', chunks=None)
    return cls(array, ensemble_axes_metadata=ensemble_axes_metadata, **d)


def from_hyperspy(hyperspy_signal, measurement_type=None):
    pass
=======
    array = da.from_zarr(url, component='array', **kwargs)
    return cls(array, extra_axes_metadata=extra_axes_metadata, **d)
>>>>>>> 6db942d5


def stack_measurements(measurements, axes_metadata):
    xp = get_array_module(measurements[0].array)

    if measurements[0].is_lazy:
        array = da.stack([measurement.array for measurement in measurements])
    else:
        array = xp.stack([measurement.array for measurement in measurements])

    cls = measurements[0].__class__
    d = measurements[0]._copy_as_dict(copy_array=False)
    d['array'] = array
    d['ensemble_axes_metadata'] = [axes_metadata] + d['ensemble_axes_metadata']
    return cls(**d)


def _poisson_noise(measurement, pixel_area, dose: float, samples: int = 1, seed: int = None):
    d = measurement._copy_as_dict(copy_array=False)
    xp = get_array_module(measurement.array)

    def add_poisson_noise(array, _):
        return xp.random.poisson(array * dose * pixel_area).astype(xp.float32)

    arrays = []
    for i in range(samples):
        if measurement.is_lazy:
            arrays.append(measurement.array.map_blocks(add_poisson_noise, _=i, dtype=np.float32))
        else:
            arrays.append(add_poisson_noise(measurement.array, i))

    if measurement.is_lazy:
        arrays = da.stack(arrays)
    else:
        arrays = xp.stack(arrays)

    d['array'] = arrays
    d['ensemble_axes_metadata'] = [OrdinalAxis()] + d['ensemble_axes_metadata']
    return measurement.__class__(**d)


class AbstractMeasurement(HasDaskArray, HasAxes, metaclass=ABCMeta):

    def __init__(self, array, ensemble_axes_metadata, metadata, allow_complex=False,
                 allow_base_axis_chunks=False):
        self._array = array

        if ensemble_axes_metadata is None:
            ensemble_axes_metadata = []

        if metadata is None:
            metadata = {}

        self._ensemble_axes_metadata = ensemble_axes_metadata
        self._metadata = metadata

        super().__init__(array)
        self._check_axes_metadata()

<<<<<<< HEAD
        # if len(array.shape) < len(self.base_shape):
        #     raise RuntimeError(f'array dim smaller than base dim of measurement type {self.__class__}')
        #
        # if not allow_complex:
        #     if np.iscomplexobj(array):
        #         raise RuntimeError(f'complex dtype not implemented for {self.__class__}')
        #
        # if not allow_base_axis_chunks:
        #     if self.is_lazy and (not all(len(chunks) == 1 for chunks in array.chunks[-2:])):
        #         raise RuntimeError(f'chunks not allowed in base axes of {self.__class__}')
=======
        if len(array.shape) < len(self.base_shape):
            raise RuntimeError(f'array dim smaller than base dim of measurement type {self.__class__}')

        if not allow_complex:
            if np.iscomplexobj(array):
                raise RuntimeError(f'complex dtype not implemented for {self.__class__}')

        if not allow_base_axis_chunks:
            if self.is_lazy and (not all(len(chunks) == 1 for chunks in array.chunks[-2:])):
                chunks = ('auto',) * self.num_extra_axes + (-1,) * self.num_base_axes
                self.rechunk(chunks=chunks)
>>>>>>> 6db942d5

    @property
    def device(self):
        return device_name_from_array_module(get_array_module(self.array))

    def rechunk(self, **kwargs):
        if not self.is_lazy:
            return self
        self._array = self._array.rechunk(**kwargs)
        return self

    @property
    def energy(self):
        if not 'energy' in self.metadata.keys():
            raise RuntimeError('energy not in measurement metadata')
        return self.metadata['energy']

    @property
    def wavelength(self):
        return energy2wavelength(self.metadata['energy'])

    def scan_positions(self):
        positions = ()
        for n, metadata in zip(self.scan_shape, self.scan_axes_metadata):
            positions += (
                np.linspace(metadata.offset, metadata.offset + metadata.sampling * n, n, endpoint=metadata.endpoint),)
        return positions

    def scan_extent(self):
        extent = ()
        for n, metadata in zip(self.scan_shape, self.scan_axes_metadata):
            extent += (metadata.sampling * n,)
        return extent

    def squeeze(self) -> 'T':
        d = self._copy_as_dict(copy_array=False)
        d['ensemble_axes_metadata'] = [m for s, m in zip(self.ensemble_shape, self.ensemble_axes_metadata) if
                                       s != 1]
        d['array'] = self.array[tuple(0 if s == 1 else slice(None) for s in self.ensemble_shape)]
        return self.__class__(**d)

    @property
    @abstractmethod
    def base_axes_metadata(self) -> list:
        pass

    @property
    def metadata(self) -> dict:
        return self._metadata

    @property
    def base_shape(self) -> Tuple[int, ...]:
        return self.shape[-self.num_base_axes:]

    @property
    def dimensions(self) -> int:
        return len(self._array.shape)

    def _check_is_base_axes(self, axes) -> bool:
        if isinstance(axes, Number):
            axes = (axes,)
        return len(set(axes).intersection(self.base_axes)) > 0

    def __eq__(self, other: 'AbstractMeasurement') -> bool:
        if not isinstance(other, self.__class__):
            return False

        if not self.shape == other.shape:
            return False

        for (key, value), (other_key, other_value) in zip(self._copy_as_dict(copy_array=False).items(),
                                                          other._copy_as_dict(copy_array=False).items()):
            if np.any(value != other_value):
                return False

        if not np.allclose(self.array, other.array):
            return False

        return True

    def check_is_compatible(self, other: 'AbstractMeasurement'):
        if not isinstance(other, self.__class__):
            raise RuntimeError(f'Incompatible measurement types ({self.__class__} is not {other.__class__})')

        if self.shape != other.shape:
            raise RuntimeError()

        for (key, value), (other_key, other_value) in zip(self._copy_as_dict(copy_array=False).items(),
                                                          other._copy_as_dict(copy_array=False).items()):
            if np.any(value != other_value):
                raise RuntimeError(f'{key}, {other_key} {value} {other_value}')

    # def relative_difference(self, other, min_relative_tol=0.):
    #     difference = self.subtract(other)
    #
    #     xp = get_array_module(self.array)
    #
    #     # if min_relative_tol > 0.:
    #     valid = xp.abs(self.array) >= min_relative_tol * self.array.max()
    #     difference._array[valid] /= self.array[valid]
    #     difference._array[valid == 0] = 0.
    #     # else:
    #     #    difference._array[:] /= self.array
    #
    #     return difference

    def __mul__(self, other) -> 'T':
        return self._arithmetic(other, '__mul__')

    def __imul__(self, other) -> 'T':
        return self._in_place_arithmetic(other, '__imul__')

    def __truediv__(self, other) -> 'T':
        return self._arithmetic(other, '__truediv__')

    def __itruediv__(self, other) -> 'T':
        return self._arithmetic(other, '__itruediv__')

    def __sub__(self, other) -> 'T':
        return self._arithmetic(other, '__sub__')

    def __isub__(self, other) -> 'T':
        return self._in_place_arithmetic(other, '__isub__')

    def __add__(self, other) -> 'T':
        return self._arithmetic(other, '__add__')

    def __iadd__(self, other) -> 'T':
        return self._in_place_arithmetic(other, '__iadd__')

    __rmul__ = __mul__
    __rtruediv__ = __truediv__

    def _arithmetic(self, other, func) -> 'T':
        self.check_is_compatible(other)
        d = self._copy_as_dict(copy_array=False)
        d['array'] = getattr(self.array, func)(other.array)
        return self.__class__(**d)

    def _in_place_arithmetic(self, other, func) -> 'T':
        if self.is_lazy or other.is_lazy:
            raise RuntimeError('inplace arithmetic operation not implemented for lazy measurement')
        return self._arithmetic(other, func)

    def mean(self, axes, **kwargs) -> 'T':
        return self._reduction('mean', axes=axes, **kwargs)

    def sum(self, axes, **kwargs) -> 'T':
        return self._reduction('sum', axes=axes, **kwargs)

    def std(self, axes, **kwargs) -> 'T':
        return self._reduction('std', axes=axes, **kwargs)

    @abstractmethod
    def from_array_and_metadata(self, array, axes_metadata, metadata) -> 'T':
        pass

    def reduce_ensemble(self) -> 'T':
        return self.mean(axes=self._ensemble_axes_to_reduce())

    def _reduction(self, reduction_func, axes, split_every: int = 2) -> 'T':
        if isinstance(axes, Number):
            axes = (axes,)

        axes = tuple(axis if axis >= 0 else len(self) + axis for axis in axes)

        if self._check_is_base_axes(axes):
            raise RuntimeError('base axes cannot be reduced')

        ensemble_axes_metadata = copy.deepcopy(self.ensemble_axes_metadata)
        ensemble_axes_metadata = [axis_metadata for axis_metadata, axis in
                                  zip(ensemble_axes_metadata, self.ensemble_axes)
                                  if axis not in axes]

        d = self._copy_as_dict(copy_array=False)
        if self.is_lazy:
            d['array'] = getattr(da, reduction_func)(self.array, axes, split_every=split_every)
        else:
            xp = get_array_module(self.array)
            d['array'] = getattr(xp, reduction_func)(self.array, axes)

        d['ensemble_axes_metadata'] = ensemble_axes_metadata
        return self.__class__(**d)

    def __getitem__(self, items):
        if isinstance(items, (Number, slice)):
            items = (items,)
        # elif isinstance(items, ):
        #    items = (items,)

        removed_axes = []
        for i, item in enumerate(items):
            if isinstance(item, Number):
                removed_axes.append(i)
            elif isinstance(item, (type(...), type(None))):
                raise NotImplementedError

        if self._check_is_base_axes(removed_axes):
            raise RuntimeError('base axes cannot be indexed')

        axes = [element for i, element in enumerate(self.ensemble_axes_metadata) if not i in removed_axes]

        d = self._copy_as_dict(copy_array=False)
        d['array'] = self._array[items]
        d['ensemble_axes_metadata'] = axes
        return self.__class__(**d)

    def _apply_element_wise_func(self, func: callable) -> 'T':
        d = self._copy_as_dict(copy_array=False)
        d['array'] = func(self.array)
        return self.__class__(**d)

    def to_zarr(self, url: str, compute: bool = True, overwrite: bool = False):
        with zarr.open(url, mode='w') as root:
            if self.device == 'gpu':
                measurement = self.to_cpu()
            else:
                measurement = self

            array = measurement.array

            if not measurement.is_lazy:
<<<<<<< HEAD
                chunks = ('auto',) * len(self.ensemble_shape) + (-1,) * len(self.base_shape)
                array = da.from_array(array, chunks)
=======
                chunks = ('auto',) * self.num_extra_axes + (-1,) * self.num_base_axes
                array = da.from_array(array, chunks=chunks)
>>>>>>> 6db942d5

            # if measurement.is_lazy:
            array = array.to_zarr(url, compute=compute, component='array', overwrite=overwrite)
            # else:
            #    array = zarr.save(url, array=measurement.array, chunks=None)

            d = measurement._copy_as_dict(copy_array=False)
            for key, value in d.items():
                if key == 'ensemble_axes_metadata':
                    root.attrs[key] = [axis_to_dict(axis) for axis in value]
                else:
                    root.attrs[key] = value

            root.attrs['type'] = measurement.__class__.__name__
        return array

    @staticmethod
    def from_zarr(url, **kwargs) -> 'T':
        return from_zarr(url, **kwargs)

    @abstractmethod
    def to_hyperspy(self):
        pass

    def to_cpu(self) -> 'T':
        d = self._copy_as_dict(copy_array=False)
        if self.is_lazy:
            d['array'] = self.array.map_blocks(asnumpy)
        else:
            d['array'] = asnumpy(self.array)
        return self.__class__(**d)

    @abstractmethod
    def _copy_as_dict(self, copy_array: bool = True) -> dict:
        pass

    def copy(self) -> 'T':
        return self.__class__(**self._copy_as_dict())


def interpolate_stack(array, positions, mode, order, **kwargs):
    map_coordinates = get_ndimage_module(array).map_coordinates
    xp = get_array_module(array)

    positions_shape = positions.shape
    positions = positions.reshape((-1, 2))

    old_shape = array.shape
    array = array.reshape((-1,) + array.shape[-2:])
    array = xp.pad(array, ((0, 0), (2 * order,) * 2, (2 * order,) * 2), mode=mode)

    positions = positions + 2 * order
    output = xp.zeros((array.shape[0], positions.shape[0]), dtype=np.float32)

    for i in range(array.shape[0]):
        map_coordinates(array[i], positions.T, output=output[i], order=order, **kwargs)

    output = output.reshape(old_shape[:-2] + positions_shape[:-1])
    return output


class Images(AbstractMeasurement):

    def __init__(self,
                 array: Union[da.core.Array, np.array],
                 sampling: Union[float, Tuple[float, float]],
                 ensemble_axes_metadata: List[AxisMetadata] = None,
                 metadata: Dict = None):

        """
        A collection of 2d images such as images from HRTEM or STEM-ADF. The complex valued images may be used to
        represent reconstructed phase.

        Parameters
        ----------
        array : ndarray
            2D or greater array containing data with `float` type or ´complex type´. The second-to-last and last
            dimensions are the image y and x axis, repectively.
        sampling : two float
            Lateral sampling of images in x and y [Å].
        ensemble_axes_metadata : list of AxesMetadata
        metadata : dict
            Metadata . The keys and valuues must be json serializable.
        """

        if np.isscalar(sampling):
            sampling = (float(sampling),) * 2
        else:
            sampling = tuple(sampling)

        self._sampling = float(sampling[0]), float(sampling[1])

        super().__init__(array=array,
                         ensemble_axes_metadata=ensemble_axes_metadata,
                         metadata=metadata,
                         allow_complex=True,
                         allow_base_axis_chunks=True)

    @classmethod
    def from_array_and_metadata(cls, array, axes_metadata, metadata=None) -> 'Images':

        real_space_axes = tuple(i for i, axis in enumerate(axes_metadata) if isinstance(axis, RealSpaceAxis))

        if len(real_space_axes) < 2:
            raise RuntimeError()

        scan_axes_metadata = [axes_metadata[i] for i in real_space_axes[-2:]]
        other_axes_metadata = [axes_metadata[i] for i, metadata in enumerate(axes_metadata)
                               if i not in real_space_axes[-2:]]

        sampling = (scan_axes_metadata[-2].sampling, scan_axes_metadata[-1].sampling)

        return cls(array, sampling=sampling, ensemble_axes_metadata=other_axes_metadata, metadata=metadata)

    @property
    def sampling(self) -> Tuple[float, float]:
        """ Sampling of images in x and y [Å]. """
        return self._sampling

    @property
    def extent(self) -> Tuple[float, float]:
        """ Extent of images in x and y [Å]. """
        return self.sampling[0] * self.base_shape[0], self.sampling[1] * self.base_shape[1]

    @property
    def coordinates(self) -> Tuple[np.ndarray, np.ndarray]:
        """ Coordinates of pixels in x and y [Å]. """
        x = np.linspace(0., self.shape[-2] * self.sampling[0], self.shape[-2])
        y = np.linspace(0., self.shape[-1] * self.sampling[1], self.shape[-1])
        return x, y

    @property
    def base_axes_metadata(self) -> List[AxisMetadata]:
        return [RealSpaceAxis(label='x', sampling=self.sampling[0], units='Å'),
                RealSpaceAxis(label='y', sampling=self.sampling[1], units='Å')]

    def _check_is_complex(self):
        if not np.iscomplexobj(self.array):
            raise RuntimeError('function not implemented for non-complex image')

    def angle(self):
        """ Calculate the phase from complex images. """
        self._check_is_complex()
        return self._apply_element_wise_func(get_array_module(self.array).angle)

    def abs(self):
        """ Calculate the absolute value from complex images. """
        self._check_is_complex()
        return self._apply_element_wise_func(get_array_module(self.array).abs)

    def intensity(self):
        """ Calculate the absolute square from complex images. """
        self._check_is_complex()
        return self._apply_element_wise_func(abs2)

    def integrate_gradient(self):
        """
        Calculate integrated gradients. Requires complex images where the real and imaginary represents the x and y
        component of a gradient.

        Returns
        -------
        intgrad_images : Images
        """
        self._check_is_complex()
        if self.is_lazy:
            array = self.array.rechunk(self.array.chunks[:-2] + ((self.shape[-2],), (self.shape[-1],)))
            array = array.map_blocks(integrate_gradient_2d, sampling=self.sampling, dtype=np.float32)
        else:
            array = integrate_gradient_2d(self.array, sampling=self.sampling)

        d = self._copy_as_dict(copy_array=False)
        d['array'] = array
        return self.__class__(**d)

    def to_hyperspy(self):

        if Signal2D is None:
            raise RuntimeError(missing_hyperspy_message)

        axes_base = _to_hyperspy_axes_metadata(
            self.base_axes_metadata,
            self.base_shape,
        )
        axes_extra = _to_hyperspy_axes_metadata(
            self.ensemble_axes_metadata,
            self.ensemble_shape,
        )

        # We need to transpose the navigation axes to match hyperspy convention
        array = np.transpose(self.to_cpu().array, self.ensemble_axes[::-1] + self.base_axes[::-1])
        # The index in the array corresponding to each axis is determine from
        # the index in the axis list
        s = Signal2D(array, axes=axes_extra[::-1] + axes_base[::-1])

        if self.is_lazy:
            s = s.as_lazy()

        return s

    def crop(self, extent: Tuple[float, float], offset: Tuple[float, float] = (0., 0.)):
        """
        Crop images to a smaller extent.

        Parameters
        ----------
        extent : two scalar
            Extent of rectangular cropping region in x and y, respectively.
        offset : two scalar, optional
            Lower corner of cropping region in x and y, respectively. Default is (0,0).

        Returns
        -------
        cropped_images : Images
        """

        offset = (np.round(self.base_shape[0] * offset[0] / self.extent[0]),
                  np.round(self.base_shape[1] * offset[1] / self.extent[1]))
        new_shape = (np.round(self.base_shape[0] * extent[0] / self.extent[0]),
                     np.round(self.base_shape[1] * extent[1] / self.extent[1]))
        new_array = self.array[..., offset[0]:offset[0] + new_shape[0], offset[1]:offset[1] + new_shape[1]]

        d = self._copy_as_dict(copy_array=False)
        d['array'] = new_array
        return self.__class__(**d)

    def interpolate(self,
                    sampling: Union[float, Tuple[float, float]] = None,
                    gpts: Union[int, Tuple[int, int]] = None,
                    method: str = 'fft',
                    boundary: str = 'periodic',
                    order: int = 3,
                    normalization: str = 'values',
                    cval: float = 0.) -> 'Images':
        """
        Interpolate images producing equivalent images with a different sampling.

        Parameters
        ----------
        sampling : float, two float
            Sampling of images after interpolation in x and y [Å].
        gpts : two int
            Number of grid points of images after interpolation in x and y. Do not use if `sampling` is used.
        method : {'fft', 'spline'}
            The interpolation method.

                ``fft`` :
                    Interpolate by cropping or zero-padding in Fourier space. This method should be preferred for
                    periodic images.

                ``spline`` :
                    Interpolate using spline interpolation. This method should be preferred for non-periodic images.

        boundary : {'periodic', 'reflect', 'constant'}
            The boundary parameter determines how the input array is extended beyond its boundaries for spline
            interpolation.

                ``periodic`` :
                    The images are extended by wrapping around to the opposite edge. Use this mode for periodic
                    (Default)

                ``reflect`` :
                    The images are extended by reflecting about the edge of the last pixel.

                ``constant`` :
                    The images are extended by filling all values beyond the edge with the same constant value, defined
                    by the cval parameter.

        order : int
            The order of the spline interpolation, default is 3. The order has to be in the range 0-5.
        normalization : {'values', 'amplitude'}
            The normalization parameter determines the preserved quantity after normalization.

                ``values`` :
                    The pixelwise values of the wave function are preserved.

                ``amplitude`` :
                    The total amplitude of the wave function is preserved.

        cval : scalar, optional
            Value to fill past edges in spline interpolation input if boundary is ‘constant’. Default is 0.0.

        Returns
        -------
        interpolated_images : Images
        """

        if method == 'fft' and boundary != 'periodic':
            raise ValueError('only periodic boundaries available for FFT interpolation')

        if sampling is None and gpts is None:
            raise ValueError()

        if gpts is None and sampling is not None:
            if np.isscalar(sampling):
                sampling = (sampling,) * 2
            gpts = tuple(int(np.ceil(l / d)) for d, l in zip(sampling, self.extent))

        elif gpts is not None:
            if np.isscalar(gpts):
                gpts = (gpts,) * 2
        else:
            raise ValueError()

        xp = get_array_module(self.array)

        sampling = (self.extent[0] / gpts[0], self.extent[1] / gpts[1])

        def interpolate_spline(array, old_gpts, new_gpts, pad_mode, order, cval):
            xp = get_array_module(array)
            x = xp.linspace(0., old_gpts[0], new_gpts[0], endpoint=False)
            y = xp.linspace(0., old_gpts[1], new_gpts[1], endpoint=False)
            positions = xp.meshgrid(x, y, indexing='ij')
            positions = xp.stack(positions, axis=-1)
            return interpolate_stack(array, positions, pad_mode, order=order, cval=cval)

        if boundary == 'periodic':
            boundary = 'wrap'

        array = None
        if self.is_lazy:
            array = self.array.rechunk(chunks=self.array.chunks[:-2] + ((self.shape[-2],), (self.shape[-1],)))
            if method == 'fft':
                array = array.map_blocks(fft2_interpolate,
                                         new_shape=gpts,
                                         normalization=normalization,
                                         chunks=self.array.chunks[:-2] + ((gpts[0],), (gpts[1],)),
                                         meta=xp.array((), dtype=self.array.dtype))

            elif method == 'spline':
                array = array.map_blocks(interpolate_spline,
                                         old_gpts=self.shape[-2:],
                                         new_gpts=gpts,
                                         order=order,
                                         cval=cval,
                                         pad_mode=boundary,
                                         chunks=self.array.chunks[:-2] + ((gpts[0],), (gpts[1],)),
                                         meta=xp.array((), dtype=self.array.dtype))

        else:
            if method == 'fft':
                array = fft2_interpolate(self.array, gpts, normalization=normalization)
            elif method == 'spline':
                array = interpolate_spline(self.array,
                                           old_gpts=self.shape[-2:],
                                           new_gpts=gpts,
                                           pad_mode=boundary,
                                           order=order,
                                           cval=cval)

        if array is None:
            raise RuntimeError()

        d = self._copy_as_dict(copy_array=False)
        d['sampling'] = sampling
        d['array'] = array
        return self.__class__(**d)

    def poisson_noise(self, dose: float, samples: int = 1, seed: int = None):
        """
        Apply Poisson noise.

        Parameters
        ----------
        dose : float
            Irradiation dose [electrons per Å^2].
        samples : int
            Number of samples to draw. If greater than one an additional axis of size equal to samples is added to the
            images.
        seed : int
            Seed the random number generator.

        Returns
        -------
        noisy_images : Images
        """
        pixel_area = np.prod(self.sampling)
        return _poisson_noise(self, pixel_area, dose, samples, seed)

    def interpolate_line_at_position(self,
                                     center: Union[Tuple[float, float], Atom],
                                     angle: float,
                                     extent: float,
                                     gpts: int = None,
                                     sampling: float = None,
                                     width: float = 0.,
                                     order: int = 3,
                                     endpoint: bool = True):

        from abtem.waves.scan import LineScan

        scan = LineScan.at_position(position=center, extent=extent, angle=angle)

        return self.interpolate_line(scan.start, scan.end, gpts=gpts, sampling=sampling, width=width, order=order,
                                     endpoint=endpoint)

    def interpolate_line(self,
                         start: Union[Tuple[float, float], Atom] = None,
                         end: Union[Tuple[float, float], Atom] = None,
                         gpts: int = None,
                         sampling: float = None,
                         width: float = 0.,
                         order: int = 3,
                         endpoint: bool = False) -> 'LineProfiles':
        """
        Interpolate image along a line.

        Parameters
        ----------
        start : two float, Atom, optional
            Start point of line [Å]. Also provide end, do not provide center, angle and extent.
        end : two float, Atom, optional
            End point of line [Å].
        gpts : int
            Number of grid points along line.
        sampling : float
            Sampling rate of grid points along line [1 / Å].
        width : float, optional
            The interpolation will be averaged across line of this width.
        order : str, optional
            The interpolation method.

        Returns
        -------
        line_profiles : LineProfiles
        """

        from abtem.waves.scan import LineScan

        if (sampling is None) and (gpts is None):
            sampling = min(self.sampling)

        xp = get_array_module(self.array)

        if start is None:
            start = (0., 0.)

        if end is None:
            end = (0., self.extent[0])

        scan = LineScan(start=start, end=end, gpts=gpts, sampling=sampling, endpoint=endpoint)

        positions = xp.asarray(scan.get_positions(lazy=False) / self.sampling)

        if width:
            direction = xp.array(scan.end) - xp.array(scan.start)
            direction = direction / xp.linalg.norm(direction)
            perpendicular_direction = xp.array([-direction[1], direction[0]])
            n = xp.floor(width / min(self.sampling) / 2) * 2 + 1
            perpendicular_positions = xp.linspace(-n / 2, n / 2, int(n))[:, None] * perpendicular_direction[None]
            positions = perpendicular_positions[None, :] + positions[:, None]

        if self.is_lazy:
            array = self.array.map_blocks(interpolate_stack,
                                          positions=positions,
                                          mode='wrap',
                                          order=order,
                                          drop_axis=self.base_axes,
                                          new_axis=self.base_axes[0],
                                          chunks=self.array.chunks[:-2] + (positions.shape[0],),
                                          meta=xp.array((), dtype=np.float32))
        else:
            array = interpolate_stack(self.array, positions, mode='wrap', order=order)

        if width:
            array = array.mean(-1)

        return LineProfiles(array=array, start=scan.start, end=scan.end, endpoint=endpoint,
                            ensemble_axes_metadata=self.ensemble_axes_metadata, metadata=self.metadata)

    def tile(self, reps: Tuple[int, int]) -> 'Images':
        """
        Tile images.

        Parameters
        ----------
        reps : two int
            The number of repetitions of the images along the x and y axis, respectively.

        Returns
        -------
        tiled_images : Images
        """
        if len(reps) != 2:
            raise RuntimeError()
        d = self._copy_as_dict(copy_array=False)
        d['array'] = np.tile(self.array, (1,) * (len(self.array.shape) - 2) + reps)
        return self.__class__(**d)

    def gaussian_filter(self, sigma: Union[float, Tuple[float, float]], boundary: str = 'periodic', cval: float = 0.):
        """
        Apply 2d gaussian filter to images.

        Parameters
        ----------
        sigma : float, two float
            Standard deviation for Gaussian kernel in the x and y-direction. If given as a single number, the standard
            deviation is equal for both axes.

        boundary : {'periodic', 'reflect', 'constant'}
            The boundary parameter determines how the images are extended beyond their boundaries when the filter
            overlaps with a border.

                ``periodic`` :
                    The images are extended by wrapping around to the opposite edge. Use this mode for periodic
                    (Default)

                ``reflect`` :
                    The images are extended by reflecting about the edge of the last pixel.

                ``constant`` :
                    The images are extended by filling all values beyond the edge with the same constant value, defined
                    by the cval parameter.
        Returns
        -------
        filtered_images : Images
        """
        xp = get_array_module(self.array)
        gaussian_filter = get_ndimage_module(self.array).gaussian_filter

        if boundary == 'periodic':
            mode = 'wrap'
        elif boundary in ('reflect', 'constant'):
            mode = boundary
        else:
            raise ValueError()

        if np.isscalar(sigma):
            sigma = (sigma,) * 2

        sigma = (0,) * (len(self.shape) - 2) + tuple(s / d for s, d in zip(sigma, self.sampling))

        if self.is_lazy:
            depth = tuple(min(int(np.ceil(4.0 * s)), n) for s, n in zip(sigma, self.base_shape))
            array = self.array.map_overlap(gaussian_filter,
                                           sigma=sigma,
                                           boundary=boundary,
                                           mode=mode,
                                           cval=cval,
                                           depth=(0,) * (len(self.shape) - 2) + depth,
                                           meta=xp.array((), dtype=xp.float32))
        else:
            array = gaussian_filter(self.array, sigma=sigma, mode=mode, cval=cval)

        d = self._copy_as_dict(copy_array=False)
        d['array'] = array
        return self.__class__(**d)

    def diffractograms(self) -> 'DiffractionPatterns':
        """

        Returns
        -------
        diffractograms : DiffractionPatterns
        """
        xp = get_array_module(self.array)

        def diffractograms(array):
            array = fft2(array)
            return xp.fft.fftshift(xp.abs(array), axes=(-2, -1))

        if self.is_lazy:
            array = self.array.rechunk(chunks=self.array.chunks[:-2] + ((self.shape[-2],), (self.shape[-1],)))
            array = array.map_blocks(diffractograms, meta=xp.array((), dtype=xp.float32))
        else:
            array = diffractograms(self.array)

        sampling = 1 / self.extent[0], 1 / self.extent[1]
        return DiffractionPatterns(array=array,
                                   sampling=sampling,
                                   ensemble_axes_metadata=self.ensemble_axes_metadata,
                                   metadata=self.metadata)

    def _copy_as_dict(self, copy_array: bool = True):
        d = {'sampling': self.sampling,
             'ensemble_axes_metadata': copy.deepcopy(self.ensemble_axes_metadata),
             'metadata': copy.deepcopy(self.metadata)}

        if copy_array:
            d['array'] = self.array.copy()
        return d

    def show(self,
             ax: Axes = None,
             cbar: bool = False,
             figsize: Tuple[int, int] = None,
             title: str = None,
             power: float = 1.,
             vmin: float = None,
             vmax: float = None,
             plot_grid: bool = False,
             axes_labels: bool = True,
             axes_ticks: bool = True,
             **kwargs):

        self.compute()

        if ax is None and not plot_grid:
            fig, ax = plt.subplots(figsize=figsize)

        if plot_grid:
            array = self.array[(0,) * max(self.num_extra_axes - 2, 0)]
        else:
            array = self.array[(0,) * self.num_extra_axes]

        array = np.swapaxes(array, -1, -2)

<<<<<<< HEAD
        array = asnumpy(self.array)[(0,) * self.num_ensemble_axes].T ** power
=======
        if power != 1.:
            array = array ** power
>>>>>>> 6db942d5

        if np.iscomplexobj(array):
            colored_array = domain_coloring(array, vmin=vmin, vmax=vmax)
        else:
            colored_array = array

        def add_imshow(ax, arr):
            im = ax.imshow(arr,
                           extent=[0, self.extent[0], 0, self.extent[1]],
                           origin='lower',
                           vmin=vmin,
                           vmax=vmax,
                           **kwargs)
            return im

        if plot_grid:
            nrows = array.shape[1]
            ncols = array.shape[0]
            fig, axes = plt.subplots(nrows=nrows,
                                     ncols=ncols,
                                     sharex=True,
                                     sharey=True,
                                     constrained_layout=True,
                                     gridspec_kw={'hspace': 0.05, 'wspace': 0.05},
                                     figsize=figsize)

            for ax, index in zip(axes.T.ravel(), np.ndindex(array.shape[:-2])):
                im = add_imshow(ax, colored_array[index])

                if not axes_ticks:
                    ax.set_xticks([])
                    ax.set_yticks([])

            if axes_labels:
                fig.supxlabel(self.extra_axes_metadata[-2].label)
                fig.supylabel(self.extra_axes_metadata[-1].label)

            fig.suptitle(title)
        else:
            add_imshow(ax, colored_array)

            if axes_labels:
                ax.set_xlabel('x [Å]')
                ax.set_ylabel('y [Å]')

            im = ax.set_title(title)

        if cbar:
            if np.iscomplexobj(array):
                vmin = np.abs(array).min() if vmin is None else vmin
                vmax = np.abs(array).max() if vmax is None else vmax
                add_domain_coloring_cbar(ax, vmin, vmax)
            else:
                plt.colorbar(im, ax=ax)

        # plt.tight_layout()
        return ax, im


class LineProfiles(AbstractMeasurement):

    def __init__(self,
                 array: np.ndarray,
                 start: Tuple[float, float] = None,
                 end: Tuple[float, float] = None,
                 sampling: float = None,
                 endpoint: bool = True,
                 ensemble_axes_metadata: List[AxisMetadata] = None,
                 metadata: dict = None):

        from abtem.waves.scan import LineScan

        if start is None:
            start = (0., 0.)

        if end is None:
            end = (start[0] + len(array) * sampling, start[1])

        self._linescan = LineScan(start=start, end=end, gpts=array.shape[-1], endpoint=endpoint)

        super().__init__(array=array, ensemble_axes_metadata=ensemble_axes_metadata, metadata=metadata,
                         allow_complex=True,
                         allow_base_axis_chunks=True)

    @classmethod
    def from_array_and_metadata(cls, array, axes_metadata, metadata=None) -> 'LineProfiles':
        sampling = axes_metadata[-1].sampling
        axes_metadata = axes_metadata[:-1]
        return cls(array, sampling=sampling, ensemble_axes_metadata=axes_metadata, metadata=metadata)

    @property
    def start(self) -> Tuple[float, float]:
        return self._linescan.start

    @property
    def end(self) -> Tuple[float, float]:
        return self._linescan.end

    @property
    def extent(self) -> float:
        return self._linescan.extent

    @property
    def endpoint(self) -> bool:
        return self._linescan.endpoint

    @property
    def sampling(self) -> float:
        return self._linescan.sampling

    @property
    def base_axes_metadata(self) -> List[AxisMetadata]:
        return [RealSpaceAxis(label='x', sampling=self.sampling, units='Å')]

    def interpolate(self,
                    sampling: float = None,
                    gpts: int = None,
                    order: int = 3,
                    endpoint: bool = False) -> 'LineProfiles':

        map_coordinates = get_ndimage_module(self.array).map_coordinates
        xp = get_array_module(self.array)

        if (gpts is not None) and (sampling is not None):
            raise RuntimeError()

        if sampling is None and gpts is None:
            sampling = self.sampling

        if gpts is None:
            gpts = int(np.ceil(self.extent / sampling))

        if sampling is None:
            sampling = self.extent / gpts

        def interpolate(array, gpts, endpoint, order):
            old_shape = array.shape
            array = array.reshape((-1, array.shape[-1]))

            array = xp.pad(array, ((0,) * 2, (3,) * 2), mode='wrap')
            new_points = xp.linspace(3., array.shape[-1] - 3., gpts, endpoint=endpoint)[None]

            new_array = xp.zeros(array.shape[:-1] + (gpts,), dtype=xp.float32)
            for i in range(len(array)):
                map_coordinates(array[i], new_points, new_array[i], order=order)

            return new_array.reshape(old_shape[:-1] + (gpts,))

        if self.is_lazy:
            array = self.array.rechunk(self.array.chunks[:-1] + ((self.shape[-1],),))
            array = array.map_blocks(interpolate, gpts=gpts, endpoint=endpoint, order=order,
                                     chunks=self.array.chunks[:-1] + ((gpts,)), meta=xp.array((), dtype=xp.float32))
        else:
            array = interpolate(self.array, gpts, endpoint, order)

        d = self._copy_as_dict(copy_array=False)
        d['array'] = array
        d['sampling'] = sampling
        return self.__class__(**d)

    def tile(self, reps: int):
        d = self._copy_as_dict(copy_array=False)
        xp = get_array_module(self.array)
        d['end'] = np.array(self.start) + (np.array(self.end) - np.array(self.start)) * reps
        reps = (0,) * (len(self.array.shape) - 1) + (reps,)
        if self.is_lazy:
            d['array'] = da.tile(self.array, reps)
        else:
            d['array'] = xp.tile(self.array, reps)
        return self.__class__(**d)

    def to_hyperspy(self):
        if Signal1D is None:
            raise RuntimeError(missing_hyperspy_message)

        axes_base = _to_hyperspy_axes_metadata(
            self.base_axes_metadata,
            self.base_shape,
        )
        axes_extra = _to_hyperspy_axes_metadata(
            self.ensemble_axes_metadata,
            self.ensemble_shape,
        )

        # We need to transpose the navigation axes to match hyperspy convention
        array = np.transpose(self.to_cpu().array, self.ensemble_axes[::-1] + self.base_axes[::-1])
        # The index in the array corresponding to each axis is determine from
        # the index in the axis list
        s = Signal1D(array, axes=axes_extra[::-1] + axes_base[::-1])

        if self.is_lazy:
            s = s.as_lazy()

        return s

    def _copy_as_dict(self, copy_array: bool = True) -> dict:

        d = {'start': self.start,
             'end': self.end,
             'sampling': self.sampling,
             'endpoint': self.endpoint,
             'ensemble_axes_metadata': copy.deepcopy(self.ensemble_axes_metadata),
             'metadata': copy.deepcopy(self.metadata)}

        if copy_array:
            d['array'] = self.array.copy()

        return d

    def show(self, ax: Axes = None, title: str = None, label: str = None, **kwargs):
        if ax is None:
            ax = plt.subplot()

        if title is not None:
            ax.set_title(title)

        slic = (0,) * self.num_ensemble_axes

        array = copy_to_device(self.array[slic], np)

        x = np.linspace(0, self.extent, len(array), endpoint=self._linescan.endpoint)

        if np.iscomplexobj(self.array):
            if label is None:
                label = ''

            ax.plot(x, array.real, label=f'Real {label}', **kwargs)
            ax.plot(x, array.imag, label=f'Imag. {label}', **kwargs)
        else:
            ax.plot(x, array, label=label, **kwargs)

        ax.set_xlabel('x [Å]')
        return ax


def integrate_gradient_2d(gradient, sampling):
    xp = get_array_module(gradient)
    gx, gy = gradient.real, gradient.imag
    (nx, ny) = gx.shape[-2:]
    ikx = xp.fft.fftfreq(nx, d=sampling[0])
    iky = xp.fft.fftfreq(ny, d=sampling[1])
    grid_ikx, grid_iky = xp.meshgrid(ikx, iky, indexing='ij')
    k = grid_ikx ** 2 + grid_iky ** 2
    k[k == 0] = 1e-12
    That = (xp.fft.fft2(gx) * grid_ikx + xp.fft.fft2(gy) * grid_iky) / (2j * np.pi * k)
    T = xp.real(xp.fft.ifft2(That))
    T -= xp.min(T)
    return T


def _fourier_space_bilinear_nodes_and_weight(old_shape: Tuple[int, int],
                                             new_shape: Tuple[int, int],
                                             old_angular_sampling: Tuple[float, float],
                                             new_angular_sampling: Tuple[float, float],
                                             xp) -> Tuple[np.ndarray, np.ndarray, np.ndarray, np.ndarray]:
    nodes = []
    weights = []

    old_sampling = 1 / old_angular_sampling[0] / old_shape[0], 1 / old_angular_sampling[1] / old_shape[1]
    new_sampling = 1 / new_angular_sampling[0] / new_shape[0], 1 / new_angular_sampling[1] / new_shape[1]

    for n, m, r, d in zip(old_shape, new_shape, old_sampling, new_sampling):
        k = xp.fft.fftshift(xp.fft.fftfreq(n, r).astype(xp.float32))
        k_new = xp.fft.fftshift(xp.fft.fftfreq(m, d).astype(xp.float32))
        distances = k_new[None] - k[:, None]
        distances[distances < 0.] = np.inf
        w = distances.min(0) / (k[1] - k[0])
        w[w == np.inf] = 0.
        nodes.append(distances.argmin(0))
        weights.append(w)

    v, u = nodes
    vw, uw = weights
    v, u, vw, uw = xp.broadcast_arrays(v[:, None], u[None, :], vw[:, None], uw[None, :])
    return v, u, vw, uw


def _reduced_scanned_images_or_line_profiles(new_array, old_measurement):
    if old_measurement.num_scan_axes not in (1, 2):
        raise RuntimeError(f'no measurement type for {old_measurement.__class__} with {old_measurement.num_scan_axes} '
                           f'scan axes')

    ensemble_axes_metadata = [element for i, element in enumerate(old_measurement.ensemble_axes_metadata)
                              if not i in old_measurement.scan_axes]

    xp = get_array_module(new_array)

    if old_measurement.num_scan_axes == 1:
        scan_axis = old_measurement.scan_axes[-1]

        start = old_measurement.axes_metadata[scan_axis].start
        end = old_measurement.axes_metadata[scan_axis].end

        return LineProfiles(new_array,
                            sampling=old_measurement.axes_metadata[scan_axis].sampling,
                            start=start,
                            end=end,
                            ensemble_axes_metadata=ensemble_axes_metadata,
                            metadata=old_measurement.metadata)

    else:

        scan_axes = old_measurement.scan_axes[-2:]

        sampling = old_measurement.axes_metadata[scan_axes[0]].sampling, \
                   old_measurement.axes_metadata[scan_axes[1]].sampling

        images = Images(new_array,
                        sampling=sampling,
                        ensemble_axes_metadata=ensemble_axes_metadata,
                        metadata=old_measurement.metadata)

        return images


class DiffractionPatterns(AbstractMeasurement):

    def __init__(self,
                 array: Union[np.ndarray, da.core.Array],
                 sampling: Union[float, Tuple[float, float]],
                 fftshift: bool = False,
                 ensemble_axes_metadata: List[AxisMetadata] = None,
                 metadata: dict = None):

        """


        Parameters
        ----------
        array :
        sampling :
        fftshift :
        ensemble_axes_metadata :
        metadata :
        """

        if np.isscalar(sampling):
            sampling = (float(sampling),) * 2
        else:
            sampling = tuple(sampling)

        self._fftshift = fftshift
        self._sampling = float(sampling[0]), float(sampling[1])

        self._base_axes = (-2, -1)

        super().__init__(array=array, ensemble_axes_metadata=ensemble_axes_metadata, metadata=metadata)

    @classmethod
    def from_array_and_metadata(cls, array, axes_metadata, metadata=None):
        sampling = (axes_metadata[-2].sampling, axes_metadata[-1].sampling)
        fftshift = axes_metadata[-1].fftshift
        axes_metadata = axes_metadata[:-2]
        return cls(array, sampling=sampling, ensemble_axes_metadata=axes_metadata, fftshift=fftshift, metadata=metadata)

    def poisson_noise(self, dose: float, samples: int = 1, seed: int = None, pixel_area: float = None):

        if pixel_area is None and len(self.scan_sampling) == 2:
            pixel_area = np.prod(self.scan_sampling)
        elif pixel_area is None:
            raise RuntimeError()

        return _poisson_noise(self, pixel_area, dose, samples, seed)

    @property
    def base_axes_metadata(self):
        return [FourierSpaceAxis(sampling=self.sampling[0], label='x', units='mrad'),
                FourierSpaceAxis(sampling=self.sampling[1], label='y', units='mrad')]

    def to_hyperspy(self):
        if Signal2D is None:
            raise RuntimeError(missing_hyperspy_message)

        axes_base = _to_hyperspy_axes_metadata(
            self.base_axes_metadata,
            self.base_shape,
        )
        axes_extra = _to_hyperspy_axes_metadata(
            self.ensemble_axes_metadata,
            self.ensemble_shape,
        )

        # We need to transpose the navigation axes to match hyperspy convention
        array = np.transpose(self.to_cpu().array, self.ensemble_axes[::-1] + self.base_axes[::-1])
        # The index in the array corresponding to each axis is determine from
        # the index in the axis list
        s = Signal2D(array, axes=axes_extra[::-1] + axes_base[::-1])

        s.set_signal_type('electron_diffraction')
        for axis in s.axes_manager.signal_axes:
            axis.offset = -int(axis.size / 2) * axis.scale
        if self.is_lazy:
            s = s.as_lazy()

        return s

    def _copy_as_dict(self, copy_array: bool = True) -> dict:
        d = {'sampling': self.sampling,
             'ensemble_axes_metadata': copy.deepcopy(self.ensemble_axes_metadata),
             'metadata': copy.deepcopy(self.metadata),
             'fftshift': self.fftshift}

        if copy_array:
            d['array'] = self.array.copy()
        return d

    @property
    def fftshift(self):
        return self._fftshift

    @property
    def sampling(self) -> Tuple[float, float]:
        return self._sampling

    @property
    def angular_sampling(self) -> Tuple[float, float]:
        return self.sampling[0] * self.wavelength * 1e3, self.sampling[1] * self.wavelength * 1e3

    @property
    def max_angles(self):
        return self.shape[-2] // 2 * self.angular_sampling[0], self.shape[-1] // 2 * self.angular_sampling[1]

    @property
    def equivalent_real_space_extent(self):
        return 1 / self.sampling[0], 1 / self.sampling[1]

    @property
    def equivalent_real_space_sampling(self):
        return 1 / self.sampling[0] / self.base_shape[0], 1 / self.sampling[1] / self.base_shape[1]

    @property
    def scan_extent(self):
        extent = ()
        for d, n in zip(self.scan_sampling, self.scan_shape):
            extent += (d * n,)
        return extent

    @property
    def limits(self) -> List[Tuple[float, float]]:
        limits = []
        for i in (-2, -1):
            if self.shape[i] % 2:
                limits += [(-(self.shape[i] - 1) // 2 * self.sampling[i], (self.shape[i] - 1) // 2 * self.sampling[i])]
            else:
                limits += [(-self.shape[i] // 2 * self.sampling[i], (self.shape[i] // 2 - 1) * self.sampling[i])]
        return limits

    @property
    def angular_limits(self) -> List[Tuple[float, float]]:
        limits = self.limits
        limits[0] = limits[0][0] * self.wavelength * 1e3, limits[0][1] * self.wavelength * 1e3
        limits[1] = limits[1][0] * self.wavelength * 1e3, limits[1][1] * self.wavelength * 1e3
        return limits

    @property
    def angular_coordinates(self) -> Tuple[np.ndarray, np.ndarray]:
        """ Angular coordinates. """
        xp = get_array_module(self.array)
        limits = self.angular_limits
        alpha_x = xp.linspace(limits[0][0], limits[0][1], self.shape[-2], dtype=xp.float32)
        alpha_y = xp.linspace(limits[1][0], limits[1][1], self.shape[-1], dtype=xp.float32)
        return alpha_x, alpha_y

    def interpolate(self, sampling: Union[str, float, Tuple[float, float]] = None):
        """
        Interpolate diffraction patterns producing equivalent patterns with a different sampling.

        Parameters
        ----------
        new_sampling : two float or 'uniform'
            Sampling of diffraction patterns after interpolation in x and y [1 / Å]. If given as 'uniform' the
            diffraction patterns are downsampled along the axis with the smallest pixel size such that the sampling
            is uniform.

        Returns
        -------
        interpolated_diffraction_patterns : DiffractionPatterns
        """

        if sampling == 'uniform':
            sampling = (max(self.sampling),) * 2

        scale_factor = self.sampling[0] / sampling[0], self.sampling[1] / sampling[1]

        new_gpts = (int(np.ceil(self.base_shape[0] * scale_factor[0])),
                    int(np.ceil(self.base_shape[1] * scale_factor[1])))

        new_sampling = self.sampling[0] / scale_factor[0], self.sampling[1] / scale_factor[1]

        def interpolate(array, sampling, new_sampling, new_gpts):
            xp = get_array_module(array)
            v, u, vw, uw = _fourier_space_bilinear_nodes_and_weight(array.shape[-2:],
                                                                    new_gpts,
                                                                    sampling,
                                                                    new_sampling,
                                                                    xp)

            old_shape = array.shape
            array = array.reshape((-1,) + array.shape[-2:])

            old_sums = array.sum((-2, -1))

            if xp is cp:
                array = interpolate_bilinear_cuda(array, v, u, vw, uw)
            else:
                array = interpolate_bilinear(array, v, u, vw, uw)

            array = array / array.sum((-2, -1)) * old_sums

            array = array.reshape(old_shape[:-2] + array.shape[-2:])
            return array

        if self.is_lazy:
            array = self.array.map_blocks(interpolate,
                                          sampling=self.sampling,
                                          new_sampling=new_sampling,
                                          new_gpts=new_gpts,
                                          chunks=self.array.chunks[:-2] + ((new_gpts[0],), (new_gpts[1],)),
                                          dtype=np.float32)
        else:
            array = interpolate(self.array, sampling=self.sampling, new_sampling=new_sampling, new_gpts=new_gpts)

        d = self._copy_as_dict(copy_array=False)
        d['sampling'] = new_sampling
        d['array'] = array
        return self.__class__(**d)

    def _check_integration_limits(self, inner: float, outer: float):
        if inner >= outer:
            raise RuntimeError(f'inner detection ({inner} mrad) angle exceeds outer detection angle'
                               f'({outer} mrad)')

        if (outer > self.max_angles[0]) or (outer > self.max_angles[1]):
            raise RuntimeError(
                f'outer integration limit exceeds the maximum simulated angle ({outer} mrad > '
                f'{min(self.max_angles)} mrad)')

        # integration_range = outer - inner
        # if integration_range < min(self.angular_sampling):
        #     raise RuntimeError(
        #         f'integration range ({integration_range} mrad) smaller than angular sampling of simulation'
        #         f' ({min(self.angular_sampling)} mrad)')

    def gaussian_source_size(self, sigma: Union[float, Tuple[float, float]]) -> 'DiffractionPatterns':
        """
        Simulate Gaussian source size by applying a gaussian filter.

        The filter is not applied to diffraction pattern individually, the intensity of diffraction patterns are mixed
        across scan axes. Applying this filter requires two linear scan axes.

        Applying this filter before integrating the diffraction patterns will produce the same image as integrating
        the diffraction patterns first then applying a gaussian filter.

        Parameters
        ----------
        sigma : float, two float
            Standard deviation of Gaussian kernel in the x and y-direction. If given as a single number, the standard
            deviation is equal for both axes.

        Returns
        -------
        filtered_diffraction_patterns : DiffractionPatterns
        """
        if self.num_scan_axes < 2:
            raise RuntimeError(
                'gaussian_source_size not implemented for DiffractionPatterns with less than 2 scan axes')

        if np.isscalar(sigma):
            sigma = (sigma,) * 2

        xp = get_array_module(self.array)
        gaussian_filter = get_ndimage_module(self._array).gaussian_filter

        scan_axes = self.scan_axes

        padded_sigma = ()
        depth = ()
        i = 0
        for axis, n in zip(self.ensemble_axes, self.ensemble_shape):
            if axis in scan_axes:
                scan_sampling = self.scan_sampling[i]
                padded_sigma += (sigma[i] / scan_sampling,)
                depth += (min(int(np.ceil(4.0 * sigma[i] / scan_sampling)), n),)
                i += 1
            else:
                padded_sigma += (0.,)
                depth += (0,)

        padded_sigma += (0.,) * 2
        depth += (0,) * 2

        if self.is_lazy:
            array = self.array.map_overlap(gaussian_filter,
                                           sigma=padded_sigma,
                                           mode='wrap',
                                           depth=depth,
                                           meta=xp.array((), dtype=xp.float32))
        else:
            array = gaussian_filter(self.array, sigma=padded_sigma, mode='wrap')

        return self.__class__(array,
                              sampling=self.sampling,
                              ensemble_axes_metadata=self.ensemble_axes_metadata,
                              metadata=self.metadata,
                              fftshift=self.fftshift)

    def polar_binning(self,
                      nbins_radial: int,
                      nbins_azimuthal: int,
                      inner: float = 0.,
                      outer: float = None,
                      rotation: float = 0.,
                      offset: Tuple[float, float] = (0., 0.)):
        """
        Create polar measurements from the diffraction patterns by binning the measurements on a polar grid. This
        method may be used to simulate a segmented detector with a specified .

        Each bin is a segment of an annulus and the bins are spaced equally in the radial and azimuthal directions.
        The bins fit between a given inner and outer integration limit, they may be rotated around the origin and their
        center may be shifted from the origin.

        Parameters
        ----------
        nbins_radial : int
            Number of radial bins.
        nbins_azimuthal : int
            Number of angular bins.
        inner : float
            Inner integration limit of the bins [mrad].
        outer : float
            Outer integration limit of the bins [mrad].
        rotation : float
            Rotation of the bins around the origin [mrad].
        offset : two float
            Offset of the bins from the origin in x and y [mrad].

        Returns
        -------
        polar_measurements : PolarMeasurements
        """

        if outer is None:
            outer = min(self.max_angles)

        self._check_integration_limits(inner, outer)
        xp = get_array_module(self.array)

        def radial_binning(array, nbins_radial, nbins_azimuthal, sampling):
            xp = get_array_module(array)

            indices = polar_detector_bins(gpts=array.shape[-2:],
                                          sampling=sampling,
                                          inner=inner,
                                          outer=outer,
                                          nbins_radial=nbins_radial,
                                          nbins_azimuthal=nbins_azimuthal,
                                          fftshift=self.fftshift,
                                          rotation=rotation / 1e3,
                                          offset=offset,
                                          return_indices=True)

            separators = xp.concatenate((xp.array([0]), xp.cumsum(xp.array([len(i) for i in indices]))))

            new_shape = array.shape[:-2] + (nbins_radial, nbins_azimuthal)

            array = array.reshape((-1, array.shape[-2] * array.shape[-1],))[..., np.concatenate(indices)]

            result = xp.zeros((array.shape[0], len(indices),), dtype=xp.float32)

            if xp is cp:
                sum_run_length_encoded_cuda(array, result, separators)

            else:
                sum_run_length_encoded(array, result, separators)

            return result.reshape(new_shape)

        if self.is_lazy:
            array = self.array.map_blocks(radial_binning,
                                          nbins_radial=nbins_radial,
                                          nbins_azimuthal=nbins_azimuthal,
                                          sampling=self.angular_sampling,
                                          drop_axis=(len(self.shape) - 2, len(self.shape) - 1),
                                          chunks=self.array.chunks[:-2] + ((nbins_radial,), (nbins_azimuthal,),),
                                          new_axis=(len(self.shape) - 2, len(self.shape) - 1,),
                                          meta=xp.array((), dtype=xp.float32))
        else:
            array = radial_binning(self.array,
                                   nbins_radial=nbins_radial,
                                   nbins_azimuthal=nbins_azimuthal,
                                   sampling=self.angular_sampling)

        radial_sampling = (outer - inner) / nbins_radial
        azimuthal_sampling = 2 * np.pi / nbins_azimuthal

        return PolarMeasurements(array,
                                 radial_sampling=radial_sampling,
                                 azimuthal_sampling=azimuthal_sampling,
                                 radial_offset=inner,
                                 azimuthal_offset=rotation,
                                 ensemble_axes_metadata=self.ensemble_axes_metadata,
                                 metadata=self.metadata)

    def radial_binning(self,
                       step_size: float = 1.,
                       inner: float = 0.,
                       outer: float = None) -> 'PolarMeasurements':
        """
        Create polar measurements from the diffraction patterns by binning the measurements in annular regions.

        This is equivalent to detecting a wave function using the FlexibleAnnularDetector.

        Parameters
        ----------
        step_size : float, optional
            Radial extent of the bins [mrad]. Default is 1.
        inner : float, optional
            Inner integration limit of the bins [mrad].
        outer : float, optional
            Outer integration limit of the bins [mrad].

        Returns
        -------
        radially_binned_measurement : PolarMeasurements
        """

        if outer is None:
            outer = min(self.max_angles)

        nbins_radial = int((outer - inner) / step_size)
        return self.polar_binning(nbins_radial, 1, inner, outer)

    def integrate_radial(self, inner: float, outer: float) -> Images:
        """
        Create images by integrating the diffraction patterns over an annulus defined by an inner and outer integration
        angle.

        Parameters
        ----------
        inner : float
            Inner integration limit [mrad].
        outer : float
            Outer integration limit [mrad].

        Returns
        -------
        integrated_images : Images
        """

        self._check_integration_limits(inner, outer)

        xp = get_array_module(self.array)

        def integrate_fourier_space(array, sampling):

            bins = polar_detector_bins(gpts=array.shape[-2:],
                                       sampling=sampling,
                                       inner=inner,
                                       outer=outer,
                                       nbins_radial=1,
                                       nbins_azimuthal=1,
                                       fftshift=self.fftshift)

            xp = get_array_module(array)
            bins = xp.asarray(bins, dtype=xp.float32)

            return xp.sum(array * (bins == 0), axis=(-2, -1))

        if self.is_lazy:
            integrated_intensity = self.array.map_blocks(integrate_fourier_space,
                                                         sampling=self.angular_sampling,
                                                         drop_axis=(len(self.shape) - 2, len(self.shape) - 1),
                                                         meta=xp.array((), dtype=xp.float32))
        else:
            integrated_intensity = integrate_fourier_space(self.array, sampling=self.angular_sampling)

        return _reduced_scanned_images_or_line_profiles(integrated_intensity, self)

    def integrated_center_of_mass(self) -> Images:
        """
        Calculate integrated center of mass (iCOM) images from diffraction patterns. This method is only implemented
        for diffraction patterns with exactly two scan axes.

        Returns
        -------
        icom_images : Images
        """
        com = self.center_of_mass()

        if isinstance(com, Images):
            return com.integrate_gradient()
        else:
            raise RuntimeError(f'integrated center of mass not implemented for DiffractionPatterns with '
                               f'{self.num_scan_axes} scan axes')

    def center_of_mass(self) -> Union[Images, LineProfiles]:
        """
        Calculate center of mass images or line profiles from diffraction patterns. The results are complex type where
        the real and imaginary part represents the x and y component.

        Returns
        -------
        com_images : Images

        com_line_profiles : LineProfiles
        """

        def com(array):
            x, y = self.angular_coordinates
            com_x = (array * x[:, None]).sum(axis=(-2, -1))
            com_y = (array * y[None]).sum(axis=(-2, -1))
            com = com_x + 1.j * com_y
            return com

        if self.is_lazy:
            array = self.array.map_blocks(com, drop_axis=self.base_axes, dtype=np.complex64)
        else:
            array = com(self.array)

        return _reduced_scanned_images_or_line_profiles(array, self)

    def bandlimit(self, inner: float, outer: float) -> 'DiffractionPatterns':
        """
        Bandlimit the diffraction patterns by setting everything outside an annulus defined by two radial angles to
        zero.

        Parameters
        ----------
        inner : float
            Inner limit of zero region [mrad].
        outer : float
            Outer limit of zero region [mrad].

        Returns
        -------
        bandlimited_diffraction_patterns : DiffractionPatterns
        """

        def bandlimit(array, inner, outer):
            alpha_x, alpha_y = self.angular_coordinates
            alpha = alpha_x[:, None] ** 2 + alpha_y[None] ** 2
            block = (alpha >= inner ** 2) * (alpha < outer ** 2)
            return array * block

        xp = get_array_module(self.array)

        if self.is_lazy:
            array = self.array.map_blocks(bandlimit, inner=inner, outer=outer, meta=xp.array((), dtype=xp.float32))
        else:
            array = bandlimit(self.array, inner, outer)

        d = self._copy_as_dict(copy_array=False)
        d['array'] = array
        return self.__class__(**d)

    def block_direct(self, radius: float = None) -> 'DiffractionPatterns':
        """
        Block the direct beam by setting the pixels of the zeroth order disk to zero.

        Parameters
        ----------
        radius : float, optional
            The radius of the zeroth order disk to block [mrad]. If not given this will be inferred from the metadata.

        Returns
        -------
        diffraction_patterns : DiffractionPatterns
        """

        if radius is None:
            if 'semiangle_cutoff' in self.metadata.keys():
                radius = self.metadata['semiangle_cutoff']
            else:
                radius = max(self.angular_sampling) * 1.0001

        return self.bandlimit(radius, outer=np.inf)

    def show(self,
             ax: Axes = None,
             cbar: bool = False,
             power: float = 1.,
             title: str = None,
             figsize: Tuple[float, float] = None,
             angular_units: bool = False,
             max_angle: float = None,
             **kwargs):

        if ax is None:
            fig, ax = plt.subplots(figsize=figsize)

        if title is not None:
            ax.set_title(title)

        if angular_units:
            ax.set_xlabel('Scattering angle x [mrad]')
            ax.set_ylabel('Scattering angle y [mrad]')
            extent = self.angular_limits[0] + self.angular_limits[1]
        else:
            ax.set_xlabel('Spatial frequency x [1 / Å]')
            ax.set_ylabel('Spatial frequency y [1 / Å]')
            extent = self.limits[0] + self.limits[1]

        slic = (0,) * self.num_ensemble_axes

        array = asnumpy(self.array)[slic].T ** power

        im = ax.imshow(array, extent=extent, origin='lower', **kwargs)

        if max_angle:
            ax.set_xlim([-max_angle, max_angle])
            ax.set_ylim([-max_angle, max_angle])

        if cbar:
            plt.colorbar(im, ax=ax)

        return ax, im


class PolarMeasurements(AbstractMeasurement):

    def __init__(self,
                 array: np.ndarray,
                 radial_sampling: float,
                 azimuthal_sampling: float,
                 radial_offset: float = 0.,
                 azimuthal_offset: float = 0.,
                 ensemble_axes_metadata: List[AxisMetadata] = None,
                 metadata: dict = None):

        self._radial_sampling = radial_sampling
        self._azimuthal_sampling = azimuthal_sampling
        self._radial_offset = radial_offset
        self._azimuthal_offset = azimuthal_offset

        super().__init__(array=array, ensemble_axes_metadata=ensemble_axes_metadata, metadata=metadata)

    @classmethod
    def from_array_and_metadata(cls, array, axes_metadata, metadata) -> 'PolarMeasurements':
        radial_sampling = axes_metadata[-2].sampling
        radial_offset = axes_metadata[-2].offset
        azimuthal_sampling = axes_metadata[-1].sampling
        azimuthal_offset = axes_metadata[-1].offset
        return cls(array, radial_sampling=radial_sampling, radial_offset=radial_offset,
                   azimuthal_sampling=azimuthal_sampling, azimuthal_offset=azimuthal_offset,
                   ensemble_axes_metadata=axes_metadata[:-2], metadata=metadata)

    @property
    def base_axes_metadata(self) -> List[AxisMetadata]:
        return [LinearAxis(label='Radial scattering angle', sampling=self.radial_sampling, units='mrad'),
                LinearAxis(label='Azimuthal scattering angle', sampling=self.azimuthal_sampling, units='rad')]

    def to_hyperspy(self):
        if Signal2D is None:
            raise RuntimeError(missing_hyperspy_message)

        axes_base = _to_hyperspy_axes_metadata(
            self.base_axes_metadata,
            self.base_shape,
        )
        axes_extra = _to_hyperspy_axes_metadata(
            self.ensemble_axes_metadata,
            self.ensemble_shape,
        )

        # We need to transpose the navigation axes to match hyperspy convention
        array = np.transpose(self.to_cpu().array, self.ensemble_axes[::-1] + self.base_axes[::-1])
        # The index in the array corresponding to each axis is determine from
        # the index in the axis list
        s = Signal2D(array, axes=axes_extra[::-1] + axes_base[::-1]).squeeze()

        if self.is_lazy:
            s = s.as_lazy()

        return s

    @property
    def radial_offset(self) -> float:
        return self._radial_offset

    @property
    def outer_angle(self) -> float:
        return self._radial_offset + self.radial_sampling * self.shape[-2]

    @property
    def radial_sampling(self) -> float:
        return self._radial_sampling

    @property
    def azimuthal_sampling(self) -> float:
        return self._azimuthal_sampling

    @property
    def azimuthal_offset(self) -> float:
        return self._azimuthal_offset

    def integrate_radial(self, inner: float, outer: float) -> Union[Images, LineProfiles]:
        return self.integrate(radial_limits=(inner, outer))

    def integrate(self,
                  radial_limits: Tuple[float, float] = None,
                  azimuthal_limits: Tuple[float, float] = None,
                  detector_regions: Sequence[int] = None) -> Union[Images, LineProfiles]:

        if detector_regions is not None:
            if (radial_limits is not None) or (azimuthal_limits is not None):
                raise RuntimeError()

            array = self.array.reshape(self.shape[:-2] + (-1,))[..., list(detector_regions)].sum(axis=-1)
        else:
            if radial_limits is None:
                radial_slice = slice(None)
            else:
                inner_index = int((radial_limits[0] - self.radial_offset) / self.radial_sampling)
                outer_index = int((radial_limits[1] - self.radial_offset) / self.radial_sampling)
                radial_slice = slice(inner_index, outer_index)

            if azimuthal_limits is None:
                azimuthal_slice = slice(None)
            else:
                left_index = int(azimuthal_limits[0] / self.radial_sampling)
                right_index = int(azimuthal_limits[1] / self.radial_sampling)
                azimuthal_slice = slice(left_index, right_index)

            array = self.array[..., radial_slice, azimuthal_slice].sum(axis=(-2, -1))

        return _reduced_scanned_images_or_line_profiles(array, self)

    def _copy_as_dict(self, copy_array: bool = True) -> dict:
        d = {'radial_offset': self.radial_offset,
             'radial_sampling': self.radial_sampling,
             'azimuthal_offset': self.azimuthal_offset,
             'azimuthal_sampling': self.azimuthal_sampling,
             'ensemble_axes_metadata': copy.deepcopy(self.ensemble_axes_metadata),
             'metadata': copy.deepcopy(self.metadata)}

        if copy_array:
            d['array'] = self.array.copy()
        return d

    def show(self, ax: Axes = None, title: str = None, min_azimuthal_division: float = np.pi / 20, grid: bool = False,
             **kwargs):

        if ax is None:
            ax = plt.subplot(projection="polar")

        if title is not None:
            ax.set_title(title)

        array = self.array[(0,) * (len(self.shape) - 2)]

        repeat = int(self.azimuthal_sampling / min_azimuthal_division)
        r = np.pi / (4 * repeat) + self.azimuthal_offset
        azimuthal_grid = np.linspace(r, 2 * np.pi + r, self.shape[-1] * repeat, endpoint=False)

        d = (self.outer_angle - self.radial_offset) / 2 / self.shape[-2]
        radial_grid = np.linspace(self.radial_offset + d, self.outer_angle - d, self.shape[-2])

        z = np.repeat(array, repeat, axis=-1)
        r, th = np.meshgrid(radial_grid, azimuthal_grid)

        im = ax.pcolormesh(th, r, z.T, shading='auto', **kwargs)
        ax.set_rlim([0, self.outer_angle * 1.1])

        if grid:
            ax.grid()

        return ax, im<|MERGE_RESOLUTION|>--- conflicted
+++ resolved
@@ -62,14 +62,9 @@
         if isinstance(metadata, NonLinearAxis):
             # TODO : when hyperspy supports arbitrary (non-uniform) DataAxis this should be updated
 
-            if len(metadata.values) > 1:
-                sampling = metadata.values[1] - metadata.values[0]
-            else:
-                sampling = 1.
-
             metadata = LinearAxis(label=metadata.label,
                                   units=metadata.units,
-                                  sampling=sampling,
+                                  sampling=metadata.values[1] - metadata.values[0],
                                   offset=metadata.values[0])
 
         for attr, mapped_attr in axes_mapping.items():
@@ -84,24 +79,15 @@
         d = {}
 
         for key, value in f.attrs.items():
-            if key == 'ensemble_axes_metadata':
-                ensemble_axes_metadata = [axis_from_dict(d) for d in value]
+            if key == 'extra_axes_metadata':
+                extra_axes_metadata = [axis_from_dict(d) for d in value]
             elif key == 'type':
                 cls = globals()[value]
             else:
                 d[key] = value
 
-<<<<<<< HEAD
-    array = da.from_zarr(url, component='array', chunks=None)
-    return cls(array, ensemble_axes_metadata=ensemble_axes_metadata, **d)
-
-
-def from_hyperspy(hyperspy_signal, measurement_type=None):
-    pass
-=======
     array = da.from_zarr(url, component='array', **kwargs)
     return cls(array, extra_axes_metadata=extra_axes_metadata, **d)
->>>>>>> 6db942d5
 
 
 def stack_measurements(measurements, axes_metadata):
@@ -115,7 +101,7 @@
     cls = measurements[0].__class__
     d = measurements[0]._copy_as_dict(copy_array=False)
     d['array'] = array
-    d['ensemble_axes_metadata'] = [axes_metadata] + d['ensemble_axes_metadata']
+    d['extra_axes_metadata'] = [axes_metadata] + d['extra_axes_metadata']
     return cls(**d)
 
 
@@ -139,40 +125,27 @@
         arrays = xp.stack(arrays)
 
     d['array'] = arrays
-    d['ensemble_axes_metadata'] = [OrdinalAxis()] + d['ensemble_axes_metadata']
+    d['extra_axes_metadata'] = [OrdinalAxis()] + d['extra_axes_metadata']
     return measurement.__class__(**d)
 
 
 class AbstractMeasurement(HasDaskArray, HasAxes, metaclass=ABCMeta):
 
-    def __init__(self, array, ensemble_axes_metadata, metadata, allow_complex=False,
-                 allow_base_axis_chunks=False):
+    def __init__(self, array, extra_axes_metadata, metadata, allow_complex=False, allow_base_axis_chunks=False):
         self._array = array
 
-        if ensemble_axes_metadata is None:
-            ensemble_axes_metadata = []
+        if extra_axes_metadata is None:
+            extra_axes_metadata = []
 
         if metadata is None:
             metadata = {}
 
-        self._ensemble_axes_metadata = ensemble_axes_metadata
+        self._extra_axes_metadata = extra_axes_metadata
         self._metadata = metadata
 
         super().__init__(array)
         self._check_axes_metadata()
 
-<<<<<<< HEAD
-        # if len(array.shape) < len(self.base_shape):
-        #     raise RuntimeError(f'array dim smaller than base dim of measurement type {self.__class__}')
-        #
-        # if not allow_complex:
-        #     if np.iscomplexobj(array):
-        #         raise RuntimeError(f'complex dtype not implemented for {self.__class__}')
-        #
-        # if not allow_base_axis_chunks:
-        #     if self.is_lazy and (not all(len(chunks) == 1 for chunks in array.chunks[-2:])):
-        #         raise RuntimeError(f'chunks not allowed in base axes of {self.__class__}')
-=======
         if len(array.shape) < len(self.base_shape):
             raise RuntimeError(f'array dim smaller than base dim of measurement type {self.__class__}')
 
@@ -184,7 +157,6 @@
             if self.is_lazy and (not all(len(chunks) == 1 for chunks in array.chunks[-2:])):
                 chunks = ('auto',) * self.num_extra_axes + (-1,) * self.num_base_axes
                 self.rechunk(chunks=chunks)
->>>>>>> 6db942d5
 
     @property
     def device(self):
@@ -219,11 +191,10 @@
             extent += (metadata.sampling * n,)
         return extent
 
-    def squeeze(self) -> 'T':
+    def squeeze(self):
         d = self._copy_as_dict(copy_array=False)
-        d['ensemble_axes_metadata'] = [m for s, m in zip(self.ensemble_shape, self.ensemble_axes_metadata) if
-                                       s != 1]
-        d['array'] = self.array[tuple(0 if s == 1 else slice(None) for s in self.ensemble_shape)]
+        d['extra_axes_metadata'] = [m for s, m in zip(self.extra_axes_shape, self.extra_axes_metadata) if s != 1]
+        d['array'] = self.array[tuple(0 if s == 1 else slice(None) for s in self.extra_axes_shape)]
         return self.__class__(**d)
 
     @property
@@ -338,12 +309,8 @@
     def std(self, axes, **kwargs) -> 'T':
         return self._reduction('std', axes=axes, **kwargs)
 
-    @abstractmethod
-    def from_array_and_metadata(self, array, axes_metadata, metadata) -> 'T':
-        pass
-
-    def reduce_ensemble(self) -> 'T':
-        return self.mean(axes=self._ensemble_axes_to_reduce())
+    def _reduce_ensemble(self):
+        return self.mean(axes=self._axes_to_reduce())
 
     def _reduction(self, reduction_func, axes, split_every: int = 2) -> 'T':
         if isinstance(axes, Number):
@@ -354,10 +321,9 @@
         if self._check_is_base_axes(axes):
             raise RuntimeError('base axes cannot be reduced')
 
-        ensemble_axes_metadata = copy.deepcopy(self.ensemble_axes_metadata)
-        ensemble_axes_metadata = [axis_metadata for axis_metadata, axis in
-                                  zip(ensemble_axes_metadata, self.ensemble_axes)
-                                  if axis not in axes]
+        extra_axes_metadata = copy.deepcopy(self._extra_axes_metadata)
+        extra_axes_metadata = [axis_metadata for axis_metadata, axis in zip(extra_axes_metadata, self.extra_axes)
+                               if axis not in axes]
 
         d = self._copy_as_dict(copy_array=False)
         if self.is_lazy:
@@ -366,7 +332,7 @@
             xp = get_array_module(self.array)
             d['array'] = getattr(xp, reduction_func)(self.array, axes)
 
-        d['ensemble_axes_metadata'] = ensemble_axes_metadata
+        d['extra_axes_metadata'] = extra_axes_metadata
         return self.__class__(**d)
 
     def __getitem__(self, items):
@@ -385,11 +351,11 @@
         if self._check_is_base_axes(removed_axes):
             raise RuntimeError('base axes cannot be indexed')
 
-        axes = [element for i, element in enumerate(self.ensemble_axes_metadata) if not i in removed_axes]
+        axes = [element for i, element in enumerate(self.extra_axes_metadata) if not i in removed_axes]
 
         d = self._copy_as_dict(copy_array=False)
         d['array'] = self._array[items]
-        d['ensemble_axes_metadata'] = axes
+        d['extra_axes_metadata'] = axes
         return self.__class__(**d)
 
     def _apply_element_wise_func(self, func: callable) -> 'T':
@@ -407,13 +373,8 @@
             array = measurement.array
 
             if not measurement.is_lazy:
-<<<<<<< HEAD
-                chunks = ('auto',) * len(self.ensemble_shape) + (-1,) * len(self.base_shape)
-                array = da.from_array(array, chunks)
-=======
                 chunks = ('auto',) * self.num_extra_axes + (-1,) * self.num_base_axes
                 array = da.from_array(array, chunks=chunks)
->>>>>>> 6db942d5
 
             # if measurement.is_lazy:
             array = array.to_zarr(url, compute=compute, component='array', overwrite=overwrite)
@@ -422,7 +383,7 @@
 
             d = measurement._copy_as_dict(copy_array=False)
             for key, value in d.items():
-                if key == 'ensemble_axes_metadata':
+                if key == 'extra_axes_metadata':
                     root.attrs[key] = [axis_to_dict(axis) for axis in value]
                 else:
                     root.attrs[key] = value
@@ -480,7 +441,7 @@
     def __init__(self,
                  array: Union[da.core.Array, np.array],
                  sampling: Union[float, Tuple[float, float]],
-                 ensemble_axes_metadata: List[AxisMetadata] = None,
+                 extra_axes_metadata: List[AxisMetadata] = None,
                  metadata: Dict = None):
 
         """
@@ -494,7 +455,7 @@
             dimensions are the image y and x axis, repectively.
         sampling : two float
             Lateral sampling of images in x and y [Å].
-        ensemble_axes_metadata : list of AxesMetadata
+        extra_axes_metadata : list of AxesMetadata
         metadata : dict
             Metadata . The keys and valuues must be json serializable.
         """
@@ -507,26 +468,16 @@
         self._sampling = float(sampling[0]), float(sampling[1])
 
         super().__init__(array=array,
-                         ensemble_axes_metadata=ensemble_axes_metadata,
+                         extra_axes_metadata=extra_axes_metadata,
                          metadata=metadata,
                          allow_complex=True,
                          allow_base_axis_chunks=True)
 
     @classmethod
-    def from_array_and_metadata(cls, array, axes_metadata, metadata=None) -> 'Images':
-
-        real_space_axes = tuple(i for i, axis in enumerate(axes_metadata) if isinstance(axis, RealSpaceAxis))
-
-        if len(real_space_axes) < 2:
-            raise RuntimeError()
-
-        scan_axes_metadata = [axes_metadata[i] for i in real_space_axes[-2:]]
-        other_axes_metadata = [axes_metadata[i] for i, metadata in enumerate(axes_metadata)
-                               if i not in real_space_axes[-2:]]
-
-        sampling = (scan_axes_metadata[-2].sampling, scan_axes_metadata[-1].sampling)
-
-        return cls(array, sampling=sampling, ensemble_axes_metadata=other_axes_metadata, metadata=metadata)
+    def from_axes_metadata(cls, array, axes_metadata, metadata=None):
+        sampling = (axes_metadata[-2].sampling, axes_metadata[-1].sampling)
+        axes_metadata = axes_metadata[:-2]
+        return cls(array, sampling=sampling, extra_axes_metadata=axes_metadata, metadata=metadata)
 
     @property
     def sampling(self) -> Tuple[float, float]:
@@ -590,21 +541,20 @@
         return self.__class__(**d)
 
     def to_hyperspy(self):
-
         if Signal2D is None:
             raise RuntimeError(missing_hyperspy_message)
 
         axes_base = _to_hyperspy_axes_metadata(
             self.base_axes_metadata,
-            self.base_shape,
+            self.base_axes_shape,
         )
         axes_extra = _to_hyperspy_axes_metadata(
-            self.ensemble_axes_metadata,
-            self.ensemble_shape,
+            self.extra_axes_metadata,
+            self.extra_axes_shape,
         )
 
         # We need to transpose the navigation axes to match hyperspy convention
-        array = np.transpose(self.to_cpu().array, self.ensemble_axes[::-1] + self.base_axes[::-1])
+        array = np.transpose(self.array, self.extra_axes[::-1] + self.base_axes[::-1])
         # The index in the array corresponding to each axis is determine from
         # the index in the axis list
         s = Signal2D(array, axes=axes_extra[::-1] + axes_base[::-1])
@@ -882,7 +832,7 @@
             array = array.mean(-1)
 
         return LineProfiles(array=array, start=scan.start, end=scan.end, endpoint=endpoint,
-                            ensemble_axes_metadata=self.ensemble_axes_metadata, metadata=self.metadata)
+                            extra_axes_metadata=self.extra_axes_metadata, metadata=self.metadata)
 
     def tile(self, reps: Tuple[int, int]) -> 'Images':
         """
@@ -984,12 +934,12 @@
         sampling = 1 / self.extent[0], 1 / self.extent[1]
         return DiffractionPatterns(array=array,
                                    sampling=sampling,
-                                   ensemble_axes_metadata=self.ensemble_axes_metadata,
+                                   extra_axes_metadata=self.extra_axes_metadata,
                                    metadata=self.metadata)
 
     def _copy_as_dict(self, copy_array: bool = True):
         d = {'sampling': self.sampling,
-             'ensemble_axes_metadata': copy.deepcopy(self.ensemble_axes_metadata),
+             'extra_axes_metadata': copy.deepcopy(self.extra_axes_metadata),
              'metadata': copy.deepcopy(self.metadata)}
 
         if copy_array:
@@ -1021,12 +971,8 @@
 
         array = np.swapaxes(array, -1, -2)
 
-<<<<<<< HEAD
-        array = asnumpy(self.array)[(0,) * self.num_ensemble_axes].T ** power
-=======
         if power != 1.:
             array = array ** power
->>>>>>> 6db942d5
 
         if np.iscomplexobj(array):
             colored_array = domain_coloring(array, vmin=vmin, vmax=vmax)
@@ -1094,7 +1040,7 @@
                  end: Tuple[float, float] = None,
                  sampling: float = None,
                  endpoint: bool = True,
-                 ensemble_axes_metadata: List[AxisMetadata] = None,
+                 extra_axes_metadata: List[AxisMetadata] = None,
                  metadata: dict = None):
 
         from abtem.waves.scan import LineScan
@@ -1107,15 +1053,18 @@
 
         self._linescan = LineScan(start=start, end=end, gpts=array.shape[-1], endpoint=endpoint)
 
-        super().__init__(array=array, ensemble_axes_metadata=ensemble_axes_metadata, metadata=metadata,
-                         allow_complex=True,
+        super().__init__(array=array, extra_axes_metadata=extra_axes_metadata, metadata=metadata, allow_complex=True,
                          allow_base_axis_chunks=True)
 
     @classmethod
-    def from_array_and_metadata(cls, array, axes_metadata, metadata=None) -> 'LineProfiles':
-        sampling = axes_metadata[-1].sampling
-        axes_metadata = axes_metadata[:-1]
-        return cls(array, sampling=sampling, ensemble_axes_metadata=axes_metadata, metadata=metadata)
+    def from_axes_metadata(cls, array, axes_metadata, metadata):
+        pass
+        # if measurement_type is LineProfiles:
+        #     return {'sampling': sampling,
+        #             'start': waves.scan_axes_metadata[0].start,
+        #             'end': waves.scan_axes_metadata[0].end,
+        #             'extra_axes_metadata': extra_axes_metadata,
+        #             'metadata': waves.metadata}
 
     @property
     def start(self) -> Tuple[float, float]:
@@ -1204,15 +1153,15 @@
 
         axes_base = _to_hyperspy_axes_metadata(
             self.base_axes_metadata,
-            self.base_shape,
+            self.base_axes_shape,
         )
         axes_extra = _to_hyperspy_axes_metadata(
-            self.ensemble_axes_metadata,
-            self.ensemble_shape,
+            self.extra_axes_metadata,
+            self.extra_axes_shape,
         )
 
         # We need to transpose the navigation axes to match hyperspy convention
-        array = np.transpose(self.to_cpu().array, self.ensemble_axes[::-1] + self.base_axes[::-1])
+        array = np.transpose(self.array, self.extra_axes[::-1] + self.base_axes[::-1])
         # The index in the array corresponding to each axis is determine from
         # the index in the axis list
         s = Signal1D(array, axes=axes_extra[::-1] + axes_base[::-1])
@@ -1228,7 +1177,7 @@
              'end': self.end,
              'sampling': self.sampling,
              'endpoint': self.endpoint,
-             'ensemble_axes_metadata': copy.deepcopy(self.ensemble_axes_metadata),
+             'extra_axes_metadata': copy.deepcopy(self.extra_axes_metadata),
              'metadata': copy.deepcopy(self.metadata)}
 
         if copy_array:
@@ -1243,7 +1192,7 @@
         if title is not None:
             ax.set_title(title)
 
-        slic = (0,) * self.num_ensemble_axes
+        slic = (0,) * self.num_extra_axes
 
         array = copy_to_device(self.array[slic], np)
 
@@ -1309,37 +1258,26 @@
         raise RuntimeError(f'no measurement type for {old_measurement.__class__} with {old_measurement.num_scan_axes} '
                            f'scan axes')
 
-    ensemble_axes_metadata = [element for i, element in enumerate(old_measurement.ensemble_axes_metadata)
-                              if not i in old_measurement.scan_axes]
-
-    xp = get_array_module(new_array)
-
-    if old_measurement.num_scan_axes == 1:
-        scan_axis = old_measurement.scan_axes[-1]
-
-        start = old_measurement.axes_metadata[scan_axis].start
-        end = old_measurement.axes_metadata[scan_axis].end
+    extra_axes_metadata = [element for i, element in enumerate(old_measurement.extra_axes_metadata)
+                           if not i in old_measurement.scan_axes]
+
+    if len(old_measurement.scan_axes) == 1:
+        start = old_measurement.scan_axes_metadata[0].start
+        end = old_measurement.scan_axes_metadata[0].end
 
         return LineProfiles(new_array,
-                            sampling=old_measurement.axes_metadata[scan_axis].sampling,
+                            sampling=old_measurement.axes_metadata[old_measurement.scan_axes[0]].sampling,
                             start=start,
                             end=end,
-                            ensemble_axes_metadata=ensemble_axes_metadata,
+                            extra_axes_metadata=extra_axes_metadata,
                             metadata=old_measurement.metadata)
-
     else:
-
-        scan_axes = old_measurement.scan_axes[-2:]
-
-        sampling = old_measurement.axes_metadata[scan_axes[0]].sampling, \
-                   old_measurement.axes_metadata[scan_axes[1]].sampling
-
-        images = Images(new_array,
-                        sampling=sampling,
-                        ensemble_axes_metadata=ensemble_axes_metadata,
-                        metadata=old_measurement.metadata)
-
-        return images
+        sampling = old_measurement.axes_metadata[old_measurement.scan_axes[0]].sampling, \
+                   old_measurement.axes_metadata[old_measurement.scan_axes[1]].sampling
+        return Images(new_array,
+                      sampling=sampling,
+                      extra_axes_metadata=extra_axes_metadata,
+                      metadata=old_measurement.metadata)
 
 
 class DiffractionPatterns(AbstractMeasurement):
@@ -1348,7 +1286,7 @@
                  array: Union[np.ndarray, da.core.Array],
                  sampling: Union[float, Tuple[float, float]],
                  fftshift: bool = False,
-                 ensemble_axes_metadata: List[AxisMetadata] = None,
+                 extra_axes_metadata: List[AxisMetadata] = None,
                  metadata: dict = None):
 
         """
@@ -1359,7 +1297,7 @@
         array :
         sampling :
         fftshift :
-        ensemble_axes_metadata :
+        extra_axes_metadata :
         metadata :
         """
 
@@ -1370,17 +1308,16 @@
 
         self._fftshift = fftshift
         self._sampling = float(sampling[0]), float(sampling[1])
-
-        self._base_axes = (-2, -1)
-
-        super().__init__(array=array, ensemble_axes_metadata=ensemble_axes_metadata, metadata=metadata)
+        super().__init__(array=array, extra_axes_metadata=extra_axes_metadata, metadata=metadata)
 
     @classmethod
-    def from_array_and_metadata(cls, array, axes_metadata, metadata=None):
+    def from_axes_metadata(cls, array, axes_metadata, metadata=None):
+
         sampling = (axes_metadata[-2].sampling, axes_metadata[-1].sampling)
         fftshift = axes_metadata[-1].fftshift
         axes_metadata = axes_metadata[:-2]
-        return cls(array, sampling=sampling, ensemble_axes_metadata=axes_metadata, fftshift=fftshift, metadata=metadata)
+
+        return cls(array, sampling=sampling, extra_axes_metadata=axes_metadata, fftshift=fftshift, metadata=metadata)
 
     def poisson_noise(self, dose: float, samples: int = 1, seed: int = None, pixel_area: float = None):
 
@@ -1402,15 +1339,15 @@
 
         axes_base = _to_hyperspy_axes_metadata(
             self.base_axes_metadata,
-            self.base_shape,
+            self.base_axes_shape,
         )
         axes_extra = _to_hyperspy_axes_metadata(
-            self.ensemble_axes_metadata,
-            self.ensemble_shape,
+            self.extra_axes_metadata,
+            self.extra_axes_shape,
         )
 
         # We need to transpose the navigation axes to match hyperspy convention
-        array = np.transpose(self.to_cpu().array, self.ensemble_axes[::-1] + self.base_axes[::-1])
+        array = np.transpose(self.array, self.extra_axes[::-1] + self.base_axes[::-1])
         # The index in the array corresponding to each axis is determine from
         # the index in the axis list
         s = Signal2D(array, axes=axes_extra[::-1] + axes_base[::-1])
@@ -1425,7 +1362,7 @@
 
     def _copy_as_dict(self, copy_array: bool = True) -> dict:
         d = {'sampling': self.sampling,
-             'ensemble_axes_metadata': copy.deepcopy(self.ensemble_axes_metadata),
+             'extra_axes_metadata': copy.deepcopy(self.extra_axes_metadata),
              'metadata': copy.deepcopy(self.metadata),
              'fftshift': self.fftshift}
 
@@ -1605,7 +1542,7 @@
         padded_sigma = ()
         depth = ()
         i = 0
-        for axis, n in zip(self.ensemble_axes, self.ensemble_shape):
+        for axis, n in zip(self.extra_axes, self.extra_axes_shape):
             if axis in scan_axes:
                 scan_sampling = self.scan_sampling[i]
                 padded_sigma += (sigma[i] / scan_sampling,)
@@ -1629,7 +1566,7 @@
 
         return self.__class__(array,
                               sampling=self.sampling,
-                              ensemble_axes_metadata=self.ensemble_axes_metadata,
+                              extra_axes_metadata=self.extra_axes_metadata,
                               metadata=self.metadata,
                               fftshift=self.fftshift)
 
@@ -1727,7 +1664,7 @@
                                  azimuthal_sampling=azimuthal_sampling,
                                  radial_offset=inner,
                                  azimuthal_offset=rotation,
-                                 ensemble_axes_metadata=self.ensemble_axes_metadata,
+                                 extra_axes_metadata=self.extra_axes_metadata,
                                  metadata=self.metadata)
 
     def radial_binning(self,
@@ -1874,6 +1811,7 @@
         xp = get_array_module(self.array)
 
         if self.is_lazy:
+            print(self.array.chunks)
             array = self.array.map_blocks(bandlimit, inner=inner, outer=outer, meta=xp.array((), dtype=xp.float32))
         else:
             array = bandlimit(self.array, inner, outer)
@@ -1929,7 +1867,7 @@
             ax.set_ylabel('Spatial frequency y [1 / Å]')
             extent = self.limits[0] + self.limits[1]
 
-        slic = (0,) * self.num_ensemble_axes
+        slic = (0,) * self.num_extra_axes
 
         array = asnumpy(self.array)[slic].T ** power
 
@@ -1953,7 +1891,7 @@
                  azimuthal_sampling: float,
                  radial_offset: float = 0.,
                  azimuthal_offset: float = 0.,
-                 ensemble_axes_metadata: List[AxisMetadata] = None,
+                 extra_axes_metadata: List[AxisMetadata] = None,
                  metadata: dict = None):
 
         self._radial_sampling = radial_sampling
@@ -1961,17 +1899,7 @@
         self._radial_offset = radial_offset
         self._azimuthal_offset = azimuthal_offset
 
-        super().__init__(array=array, ensemble_axes_metadata=ensemble_axes_metadata, metadata=metadata)
-
-    @classmethod
-    def from_array_and_metadata(cls, array, axes_metadata, metadata) -> 'PolarMeasurements':
-        radial_sampling = axes_metadata[-2].sampling
-        radial_offset = axes_metadata[-2].offset
-        azimuthal_sampling = axes_metadata[-1].sampling
-        azimuthal_offset = axes_metadata[-1].offset
-        return cls(array, radial_sampling=radial_sampling, radial_offset=radial_offset,
-                   azimuthal_sampling=azimuthal_sampling, azimuthal_offset=azimuthal_offset,
-                   ensemble_axes_metadata=axes_metadata[:-2], metadata=metadata)
+        super().__init__(array=array, extra_axes_metadata=extra_axes_metadata, metadata=metadata)
 
     @property
     def base_axes_metadata(self) -> List[AxisMetadata]:
@@ -1984,15 +1912,15 @@
 
         axes_base = _to_hyperspy_axes_metadata(
             self.base_axes_metadata,
-            self.base_shape,
+            self.base_axes_shape,
         )
         axes_extra = _to_hyperspy_axes_metadata(
-            self.ensemble_axes_metadata,
-            self.ensemble_shape,
+            self.extra_axes_metadata,
+            self.extra_axes_shape,
         )
 
         # We need to transpose the navigation axes to match hyperspy convention
-        array = np.transpose(self.to_cpu().array, self.ensemble_axes[::-1] + self.base_axes[::-1])
+        array = np.transpose(self.array, self.extra_axes[::-1] + self.base_axes[::-1])
         # The index in the array corresponding to each axis is determine from
         # the index in the axis list
         s = Signal2D(array, axes=axes_extra[::-1] + axes_base[::-1]).squeeze()
@@ -2059,7 +1987,7 @@
              'radial_sampling': self.radial_sampling,
              'azimuthal_offset': self.azimuthal_offset,
              'azimuthal_sampling': self.azimuthal_sampling,
-             'ensemble_axes_metadata': copy.deepcopy(self.ensemble_axes_metadata),
+             'extra_axes_metadata': copy.deepcopy(self.extra_axes_metadata),
              'metadata': copy.deepcopy(self.metadata)}
 
         if copy_array:
