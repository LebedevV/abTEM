--- conflicted
+++ resolved
@@ -36,7 +36,7 @@
     device_name_from_array_module,
     check_cupy_is_installed,
 )
-from abtem.core.chunks import Chunks, validate_chunks
+from abtem.core.chunks import Chunks
 from abtem.core.utils import normalize_axes, CopyMixin
 from abtem._version import __version__
 
@@ -44,28 +44,6 @@
     import tifffile
 except ImportError:
     tifffile = None
-
-
-# with zarr.open(url, mode="w") as root:
-#     has_array = self.ensure_lazy()
-#
-#     array = has_array.copy_to_device("cpu").array
-#
-#     stored = array.to_zarr(
-#         url, compute=False, component="array", overwrite=overwrite, **kwargs
-#     )
-#
-#     #kwargs = has_array._copy_kwargs(exclude=("array",))
-#
-#     #self._pack_kwargs(root.attrs, kwargs)
-#
-#     root.attrs["metadata"] = self.__class__.__name__
-#
-# if compute:
-#     with _compute_context():
-#         stored = stored.compute()
-#
-# return stored
 
 
 class ComputableList(list):
@@ -483,7 +461,7 @@
             raise NotImplementedError
 
         if len(tuple(item for item in items if item is not None)) > len(
-                self.ensemble_shape
+            self.ensemble_shape
         ):
             raise RuntimeError("base axes cannot be indexed")
 
@@ -689,20 +667,6 @@
         # return stored
 
     @classmethod
-    def _unpack_kwargs(cls, attrs):
-        kwargs = {}
-        kwargs["ensemble_axes_metadata"] = []
-        for key, value in attrs.items():
-            if key == "ensemble_axes_metadata":
-                kwargs["ensemble_axes_metadata"] = [axis_from_dict(d) for d in value]
-            elif key == "type":
-                pass
-            else:
-                kwargs[key] = value
-
-        return kwargs
-
-    @classmethod
     def _pack_kwargs(cls, kwargs):
         attrs = {}
         for key, value in kwargs.items():
@@ -712,9 +676,6 @@
                 attrs[key] = value
         return attrs
 
-<<<<<<< HEAD
-    def _metadata_to_dict(self):
-=======
     @classmethod
     def _unpack_kwargs(cls, attrs):
         kwargs = {}
@@ -757,32 +718,13 @@
         return cls, axes_metadata, metadata
 
     def _metadata_to_json(self):
->>>>>>> 380e0c4f
         metadata = copy.copy(self.metadata)
         metadata["axes"] = {
             f"axis_{i}": axis_to_dict(axis) for i, axis in enumerate(self.axes_metadata)
         }
         metadata["data_origin"] = f"abTEM_v{__version__}"
         metadata["type"] = self.__class__.__name__
-        return metadata
-
-    def _metadata_to_json_string(self):
-        return json.dumps(self._metadata_to_dict())
-
-    @classmethod
-    def _metadata_from_json_string(self, json_string):
-        import abtem
-
-        metadata = json.loads(json_string)
-        cls = getattr(abtem, metadata["type"])
-        del metadata["type"]
-
-        axes_metadata = []
-        for key, axis_metadata in metadata["axes"].items():
-            axes_metadata.append(axis_from_dict(axis_metadata))
-
-        del metadata["axes"]
-        return cls, axes_metadata, metadata
+        return json.dumps(metadata)
 
     def to_tiff(self, filename: str, **kwargs):
         """
@@ -806,8 +748,22 @@
             array = array.compute()
 
         return tifffile.imwrite(
-            filename, array, description=self._metadata_to_json_string(), **kwargs
+            filename, array, description=self._metadata_to_json(), **kwargs
         )
+
+    @classmethod
+    def _unpack_kwargs(cls, attrs):
+        kwargs = {}
+        kwargs["ensemble_axes_metadata"] = []
+        for key, value in attrs.items():
+            if key == "ensemble_axes_metadata":
+                kwargs["ensemble_axes_metadata"] = [axis_from_dict(d) for d in value]
+            elif key == "type":
+                pass
+            else:
+                kwargs[key] = value
+
+        return kwargs
 
     @classmethod
     def from_zarr(cls, url, chunks: int = "auto") -> "T":
