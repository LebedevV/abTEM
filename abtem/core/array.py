import copy
import json
import warnings
from abc import abstractmethod
from contextlib import nullcontext, contextmanager
from functools import reduce
from numbers import Number
from operator import mul
from typing import Tuple, Union, TypeVar, List, Sequence

import dask
import dask.array as da
import numpy as np
import zarr
from dask.array.utils import validate_axis
from dask.diagnostics import ProgressBar, Profiler, ResourceProfiler
from dask.utils import format_bytes
from dask.distributed import get_client
from tabulate import tabulate

from abtem.core import config
from abtem.core.axes import (
    HasAxes,
    UnknownAxis,
    axis_to_dict,
    axis_from_dict,
    AxisMetadata,
    OrdinalAxis,
    format_axes_metadata,
)
from abtem.core.backend import (
    get_array_module,
    copy_to_device,
    cp,
    device_name_from_array_module,
    check_cupy_is_installed,
)
from abtem.core.chunks import Chunks
from abtem.core.utils import normalize_axes, CopyMixin
from abtem._version import __version__


class ComputableList(list):
    def to_zarr(
        self,
        urls: str,
        compute: bool = True,
        overwrite: bool = False,
        progress_bar: bool = None,
        **kwargs,
    ):

        if isinstance(urls, str):
            urls = [urls]

        if not len(urls) == len(self):
            raise RuntimeError("Provide a file name for each measurement.")

        computables = [
            m.to_zarr(url, compute=False, overwrite=overwrite)
            for m, url in zip(self, urls)
        ]

        if not compute:
            return computables

        with _compute_context(
            progress_bar, profiler=False, resource_profiler=False
        ) as (a, b, c, d, e):
            output, profilers = dask.compute(computables, **kwargs)[0]

        if profilers:
            return output, profilers

        return output

    def compute(self, **kwargs):
        output, profilers = _compute(self, **kwargs)

        if profilers:
            return output, profilers

        return output


@contextmanager
def _compute_context(
    progress_bar: bool = None, profiler=False, resource_profiler=False
):
    if progress_bar is None:
        progress_bar = config.get("local_diagnostics.progress_bar")

    if progress_bar:
        progress_bar = ProgressBar()
    else:
        progress_bar = nullcontext()

    if profiler:
        profiler = Profiler()
    else:
        profiler = nullcontext()

    if resource_profiler:
        resource_profiler = ResourceProfiler()
    else:
        resource_profiler = nullcontext()

    try:
        client = get_client()
<<<<<<< HEAD
        client.run(config.set, *config.config)
        worker_saturation = config.get("dask.worker-saturation")
        client.run(
            dask.config.set(
                {"distributed.scheduler.worker-saturation": worker_saturation}
            )
=======
        client.run(config.set, config.config)
        client.run(
            dask.config.set,
            {
                "distributed.scheduler.worker-saturation": config.get(
                    "dask.worker-saturation"
                )
            },
>>>>>>> 69c951c8
        )

    except ValueError:
        pass

    dask_configuration = {
        "optimization.fuse.active": config.get("dask.fuse"),
    }

    with progress_bar as a, profiler as c, resource_profiler as d, dask.config.set(
        dask_configuration
    ) as e:
        yield a, c, d, e


def _compute(
    dask_array_wrappers,
    progress_bar: bool = None,
    profiler: bool = False,
    resource_profiler: bool = False,
    **kwargs,
):
    # if cp is not None:
    #     cache = cp.fft.config.get_plan_cache()
    #     cache_size = parse_bytes(config.get('cupy.fft-cache-size'))
    #     cache.set_size(cache_size)

    if config.get("device") == "gpu":
        check_cupy_is_installed()

        if not "num_workers" in kwargs:
            kwargs["num_workers"] = cp.cuda.runtime.getDeviceCount()

        if not "threads_per_worker" in kwargs:
            kwargs["threads_per_worker"] = cp.cuda.runtime.getDeviceCount()

    with _compute_context(
        progress_bar, profiler=profiler, resource_profiler=resource_profiler
    ) as (_, profiler, resource_profiler, _):
        arrays = dask.compute(
            [wrapper.array for wrapper in dask_array_wrappers], **kwargs
        )[0]

    for array, wrapper in zip(arrays, dask_array_wrappers):
        wrapper._array = array

    profilers = ()
    if profiler is not None:
        profilers += (profiler,)

    if resource_profiler is not None:
        profilers += (resource_profiler,)

    return dask_array_wrappers, profilers


def computable(func):
    def wrapper(*args, compute=False, **kwargs):
        result = func(*args, **kwargs)

        if isinstance(result, tuple) and compute:
            return _compute(result)

        if compute:
            return result.compute()

        return result

    return wrapper


def validate_lazy(lazy):
    if lazy is None:
        return config.get("dask.lazy")

    return lazy


T = TypeVar("T", bound="HasArray")


def format_array(array):
    is_lazy = isinstance(array, da.core.Array)

    nbytes = format_bytes(array.nbytes)
    cbytes = (
        format_bytes(np.prod(array.chunksize) * array.dtype.itemsize)
        if is_lazy
        else "-"
    )
    chunksize = str(array.chunksize) if is_lazy else "-"
    nchunks = reduce(mul, (len(chunks) for chunks in array.chunks)) if is_lazy else "-"
    meta = array._meta if is_lazy else array
    array_type = f'{type(meta).__module__.split(".")[0]}.{type(meta).__name__}'

    ntasks = f"{len(array.dask)} tasks" if is_lazy else "-"

    data = [
        ["array", nbytes, str(array.shape), ntasks, array.dtype.name],
        ["chunks", cbytes, chunksize, f"{str(nchunks)} chunks", array_type],
    ]
    return tabulate(
        data, headers=["", "bytes", "shape", "count", "type"], tablefmt="simple"
    )


def format_type(x):
    module = x.__module__
    qualname = x.__qualname__
    text = f"<{module}.{qualname} object at {hex(id(x))}>"
    return f'{text}\n{"-" * len(text)}'


class HasArray(HasAxes, CopyMixin):
    _array: Union[np.ndarray, da.core.Array]
    _base_dims: int

    @abstractmethod
    def __init__(self, *args, **kwargs):
        pass

    def __repr__(self):
        if config.get("extended_repr"):
            formatted_type = format_type(self.__class__)
            axes_table = format_axes_metadata(self.axes_metadata, self.shape)
            array_table = format_array(self.array)
            return "\n\n".join([formatted_type, axes_table, array_table])
        else:
            return super().__repr__()

    @classmethod
    def from_array_and_metadata(cls, array, axes_metadata, metadata):
        raise NotImplementedError

    @property
    def metadata(self):
        raise NotImplementedError

    @property
    def base_shape(self) -> Tuple[int, ...]:
        return self.array.shape[-self._base_dims :]

    @property
    def ensemble_shape(self) -> Tuple[int, ...]:
        return self.array.shape[: -self._base_dims]

    def __len__(self) -> int:
        return len(self.array)

    @property
    def chunks(self):
        return self.array.chunks

    def rechunk(self, *args, **kwargs):
        return self.array.rechunk(*args, **kwargs)

    @property
    def array(self) -> Union[np.ndarray, da.core.Array]:
        return self._array

    @property
    def dtype(self) -> np.dtype.base:
        return self._array.dtype

    @property
    def device(self):
        return device_name_from_array_module(get_array_module(self.array))

    @property
    def is_lazy(self):
        return isinstance(self.array, da.core.Array)

    @classmethod
    def _to_delayed_func(cls, array, **kwargs):
        kwargs["array"] = array

        return cls(**kwargs)

    @property
    def is_complex(self):
        return np.iscomplexobj(self.array)

    def check_is_compatible(self, other: "HasArray"):
        if not isinstance(other, self.__class__):
            raise RuntimeError(
                f"incompatible types ({self.__class__} != {other.__class__})"
            )

        if self.shape != other.shape:
            raise RuntimeError(f"incompatible shapes ({self.shape} != {other.shape})")

        for (key, value), (other_key, other_value) in zip(
            self._copy_kwargs(exclude=("array", "metadata")).items(),
            other._copy_kwargs(exclude=("array", "metadata")).items(),
        ):
            if np.any(value != other_value):
                raise RuntimeError(
                    f"incompatible values for {key} ({value} != {other_value})"
                )

    def mean(self, axes=None, **kwargs) -> "T":
        return self._reduction("mean", axes=axes, **kwargs)

    def sum(self, axes=None, **kwargs) -> "T":
        return self._reduction("sum", axes=axes, **kwargs)

    def std(self, axes=None, **kwargs) -> "T":
        return self._reduction("std", axes=axes, **kwargs)

    def min(self, axes=None, **kwargs) -> "T":
        return self._reduction("min", axes=axes, **kwargs)

    def max(self, axes=None, **kwargs) -> "T":
        return self._reduction("max", axes=axes, **kwargs)

    def _reduction(self, reduction_func, axes, split_every: int = 2) -> "T":
        xp = get_array_module(self.array)

        if axes is None:
            if self.is_lazy:
                return getattr(da, reduction_func)(self.array)
            else:
                return getattr(xp, reduction_func)(self.array)

        if isinstance(axes, Number):
            axes = (axes,)

        axes = tuple(axis if axis >= 0 else len(self) + axis for axis in axes)

        if self._is_base_axis(axes):
            raise RuntimeError("base axes cannot be reduced")

        ensemble_axes_metadata = copy.deepcopy(self.ensemble_axes_metadata)
        ensemble_axes_metadata = [
            axis_metadata
            for axis_metadata, axis in zip(ensemble_axes_metadata, self.ensemble_axes)
            if axis not in axes
        ]

        kwargs = self._copy_kwargs(exclude=("array",))
        if self.is_lazy:
            kwargs["array"] = getattr(da, reduction_func)(
                self.array, axes, split_every=split_every
            )
        else:

            kwargs["array"] = getattr(xp, reduction_func)(self.array, axes)

        kwargs["ensemble_axes_metadata"] = ensemble_axes_metadata
        return self.__class__(**kwargs)

    def _arithmetic(self, other, func) -> "T":
        if hasattr(other, "array"):
            self.check_is_compatible(other)
            other = other.array
        # else:
        #     try:
        #         other = other.item()
        #     except AttributeError:
        #         pass

        kwargs = self._copy_kwargs(exclude=("array",))
        kwargs["array"] = getattr(self.array, func)(other)
        return self.__class__(**kwargs)

    def _in_place_arithmetic(self, other, func) -> "T":
        # if hasattr(other, 'array'):
        #    self.check_is_compatible(other)
        #    other = other.array

        if self.is_lazy or (hasattr(other, "is_lazy") and other.is_lazy):
            raise RuntimeError(
                "inplace arithmetic operation not implemented for lazy measurement"
            )
        return self._arithmetic(other, func)

    def __mul__(self, other) -> "T":
        return self._arithmetic(other, "__mul__")

    def __imul__(self, other) -> "T":
        return self._in_place_arithmetic(other, "__imul__")

    def __truediv__(self, other) -> "T":
        return self._arithmetic(other, "__truediv__")

    def __itruediv__(self, other) -> "T":
        return self._arithmetic(other, "__itruediv__")

    def __sub__(self, other) -> "T":
        return self._arithmetic(other, "__sub__")

    def __isub__(self, other) -> "T":
        return self._in_place_arithmetic(other, "__isub__")

    def __add__(self, other) -> "T":
        return self._arithmetic(other, "__add__")

    def __iadd__(self, other) -> "T":
        return self._in_place_arithmetic(other, "__iadd__")

    def __pow__(self, other) -> "T":
        return self._arithmetic(other, "__pow__")

    __rmul__ = __mul__
    __rtruediv__ = __truediv__

    def get_items(self, items, keep_dims: bool = False) -> "T":
        if isinstance(items, (Number, slice, type(None))):
            items = (items,)

        elif not isinstance(items, tuple):
            raise NotImplementedError(
                "indices must be integers or slices or a tuple of integers or slices or None"
            )

        if keep_dims:
            items = tuple(
                slice(item, item + 1) if isinstance(item, int) else item
                for item in items
            )

        assert isinstance(items, tuple)

        if any(isinstance(item, (type(...),)) for item in items):
            raise NotImplementedError

        if len(tuple(item for item in items if item is not None)) > len(
            self.ensemble_shape
        ):
            raise RuntimeError("base axes cannot be indexed")

        expanded_axes_metadata = [
            axis_metadata.copy() for axis_metadata in self.ensemble_axes_metadata
        ]
        for i, item in enumerate(items):
            if item is None:
                expanded_axes_metadata.insert(i, UnknownAxis())

        metadata = {}
        axes_metadata = []
        last_indexed = 0
        for i, item in enumerate(items):
            last_indexed += 1

            if isinstance(item, Number):
                metadata = {**metadata, **expanded_axes_metadata[i].item_metadata(0)}
            else:
                axes_metadata += [expanded_axes_metadata[i][item].copy()]

        axes_metadata += expanded_axes_metadata[last_indexed:]

        d = self._copy_kwargs(exclude=("array", "ensemble_axes_metadata", "metadata"))
        d["array"] = self._array[items]
        d["ensemble_axes_metadata"] = axes_metadata
        d["metadata"] = {**self.metadata, **metadata}
        return self.__class__(**d)

    def __getitem__(self, items) -> "T":
        return self.get_items(items)

    def to_delayed(self):
        return dask.delayed(self._to_delayed_func)(
            self.array, self._copy_kwargs(exclude=("array",))
        )

    def expand_dims(
        self, axis: Tuple[int, ...] = None, axis_metadata: List[AxisMetadata] = None
    ) -> "T":
        if axis is None:
            axis = (0,)

        if type(axis) not in (tuple, list):
            axis = (axis,)

        if axis_metadata is None:
            axis_metadata = [UnknownAxis()] * len(axis)

        axis = normalize_axes(axis, self.shape)

        if any(a >= (len(self.ensemble_shape) + len(axis)) for a in axis):
            raise RuntimeError()

        ensemble_axes_metadata = copy.deepcopy(self.ensemble_axes_metadata)

        for a, am in zip(axis, axis_metadata):
            ensemble_axes_metadata.insert(a, am)

        kwargs = self._copy_kwargs(exclude=("array", "ensemble_axes_metadata"))
        kwargs["array"] = expand_dims(self.array, axis=axis)
        kwargs["ensemble_axes_metadata"] = ensemble_axes_metadata
        return self.__class__(**kwargs)

    def squeeze(self, axis: Tuple[int, ...] = None) -> "T":
        if len(self.array.shape) < len(self.base_shape):
            return self

        if axis is None:
            axis = range(len(self.shape))
        else:
            axis = normalize_axes(axis, self.shape)

        shape = self.shape[: -len(self.base_shape)]

        squeezed = tuple(
            np.where([(n == 1) and (i in axis) for i, n in enumerate(shape)])[0]
        )

        xp = get_array_module(self.array)

        kwargs = self._copy_kwargs(exclude=("array", "ensemble_axes_metadata"))

        kwargs["array"] = xp.squeeze(self.array, axis=squeezed)
        kwargs["ensemble_axes_metadata"] = [
            element
            for i, element in enumerate(self.ensemble_axes_metadata)
            if i not in squeezed
        ]

        return self.__class__(**kwargs)

    def ensure_lazy(self, chunks="auto") -> "T":

        if self.is_lazy:
            return self

        chunks = ("auto",) * len(self.ensemble_shape) + (-1,) * len(self.base_shape)

        array = da.from_array(self.array, chunks=chunks)

        return self.__class__(array, **self._copy_kwargs(exclude=("array",)))

    def compute(
        self,
        progress_bar: bool = None,
        profiler: bool = False,
        resource_profiler=False,
        **kwargs,
    ):
        if not self.is_lazy:
            return self

        output, profilers = _compute(
            [self],
            progress_bar=progress_bar,
            profiler=profiler,
            resource_profiler=resource_profiler,
            **kwargs,
        )

        output = output[0]

        if profilers:
            return output, profilers

        return output

    def visualize_graph(self, **kwargs):
        return self.array.visualize(**kwargs)

    def copy_to_device(self, device: str) -> "T":
        """Copy array to specified device."""
        kwargs = self._copy_kwargs(exclude=("array",))
        kwargs["array"] = copy_to_device(self.array, device)
        return self.__class__(**kwargs)

    def to_cpu(self) -> "T":
        return self.copy_to_device("cpu")

    def to_gpu(self) -> "T":
        return self.copy_to_device("gpu")

    def to_zarr(
        self, url: str, compute: bool = True, overwrite: bool = False, **kwargs
    ):
        """
        Write data to a zarr file.

        Parameters
        ----------
        url : str
            Location of the data, typically a path to a local file. A URL can also include a protocol specifier like
            s3:// for remote data.
        compute : bool
            If true compute immediately; return dask.delayed.Delayed otherwise.
        overwrite : bool
            If given array already exists, overwrite=False will cause an error, where overwrite=True will replace the
            existing data.
        kwargs :
            Keyword arguments passed to dask.array.to_zarr.
        """

        with zarr.open(url, mode="w") as root:
            has_array = self.ensure_lazy()

            array = has_array.copy_to_device("cpu").array

            stored = array.to_zarr(
                url, compute=False, component="array", overwrite=overwrite, **kwargs
            )

            kwargs = has_array._copy_kwargs(exclude=("array",))

            self._pack_kwargs(root.attrs, kwargs)

            root.attrs["type"] = self.__class__.__name__

        if compute:
            with _compute_context():
                stored = stored.compute()

        return stored

    @classmethod
    def _pack_kwargs(cls, attrs, kwargs):
        for key, value in kwargs.items():
            if key == "ensemble_axes_metadata":
                attrs[key] = [axis_to_dict(axis) for axis in value]
            else:
                attrs[key] = value

    def _metadata_to_json(self):
        metadata = copy.copy(self.metadata)
        metadata["axes"] = {
            f"axis_{i}": axis_to_dict(axis) for i, axis in enumerate(self.axes_metadata)
        }
        metadata["data_origin"] = f"abTEM_v{__version__}"
        metadata["type"] = self.__class__.__name__
        return json.dumps(metadata)

    def to_tiff(self, filename: str, **kwargs):
        """
        Write data to a tiff file.

        Parameters
        ----------
        filename : str
            The filename of the file to write.
        kwargs :
            Keyword arguments passed to tifffile.imwrite.
        """
        import tifffile

        array = self.array
        if self.is_lazy:
            warnings.warn("lazy arrays are computed in memory before writing to tiff")
            array = array.compute()

        return tifffile.imwrite(filename, array, description=self._metadata_to_json(), **kwargs)

    @classmethod
    def _unpack_kwargs(cls, attrs):
        kwargs = {}
        kwargs["ensemble_axes_metadata"] = []
        for key, value in attrs.items():
            if key == "ensemble_axes_metadata":
                kwargs["ensemble_axes_metadata"] = [axis_from_dict(d) for d in value]
            elif key == "type":
                pass
            else:
                kwargs[key] = value

        return kwargs

    @classmethod
    def from_zarr(cls, url, chunks: int = "auto") -> "T":
        """
        Read wave functions from a hdf5 file.

        url : str
            Location of the data, typically a path to a local file. A URL can also include a protocol specifier like
            s3:// for remote data.
        chunks : int, optional
            aaaa
        """
        with zarr.open(url, mode="r") as f:
            kwargs = cls._unpack_kwargs(f.attrs)

        num_ensemble_axes = len(kwargs["ensemble_axes_metadata"])

        if chunks == "auto":
            chunks = ("auto",) * num_ensemble_axes + (-1,) * cls._base_dims

        array = da.from_zarr(url, component="array", chunks=chunks)

        with config.set({"warnings.overspecified-grid": False}):
            return cls(array, **kwargs)


def expand_dims(a, axis):
    if type(axis) not in (tuple, list):
        axis = (axis,)

    out_ndim = len(axis) + a.ndim
    axis = validate_axis(axis, out_ndim)

    shape_it = iter(a.shape)
    shape = [1 if ax in axis else next(shape_it) for ax in range(out_ndim)]

    return a.reshape(shape)


def from_zarr(url: str, chunks: Chunks = None):
    import abtem

    with zarr.open(url, mode="r") as f:
        name = f.attrs["type"]

    cls = getattr(abtem, name)
    return cls.from_zarr(url, chunks)


def stack(
    has_arrays: Sequence[HasArray], axis_metadata: AxisMetadata = None, axis: int = 0
) -> "T":
    if axis_metadata is None:
        axis_metadata = UnknownAxis()

    elif isinstance(axis_metadata, (tuple, list)):
        if not all(isinstance(element, str) for element in axis_metadata):
            raise ValueError()
        axis_metadata = OrdinalAxis(values=axis_metadata)

    xp = get_array_module(has_arrays[0].array)

    assert axis <= len(has_arrays[0].ensemble_shape)

    if has_arrays[0].is_lazy:
        array = da.stack([measurement.array for measurement in has_arrays], axis=axis)
    else:
        array = xp.stack([measurement.array for measurement in has_arrays], axis=axis)

    cls = has_arrays[0].__class__
    kwargs = has_arrays[0]._copy_kwargs(exclude=("array",))

    kwargs["array"] = array
    kwargs["ensemble_axes_metadata"] = [axis_metadata] + kwargs[
        "ensemble_axes_metadata"
    ]
    return cls(**kwargs)


def concatenate(has_arrays: Sequence[HasArray], axis: bool = 0) -> "T":
    xp = get_array_module(has_arrays[0].array)

    if has_arrays[0].is_lazy:
        array = da.concatenate([has_array.array for has_array in has_arrays], axis=axis)
    else:
        array = xp.concatenate([has_array.array for has_array in has_arrays], axis=axis)

    cls = has_arrays[0].__class__

    concatenated_axes_metadata = has_arrays[0].axes_metadata[axis]
    for has_array in has_arrays[1:]:
        concatenated_axes_metadata = concatenated_axes_metadata.concatenate(
            has_array.axes_metadata[axis]
        )

    axes_metadata = copy.deepcopy(has_arrays[0].axes_metadata)
    axes_metadata[axis] = concatenated_axes_metadata

    return cls.from_array_and_metadata(
        array=array, axes_metadata=axes_metadata, metadata=has_arrays[0].metadata
    )<|MERGE_RESOLUTION|>--- conflicted
+++ resolved
@@ -107,23 +107,12 @@
 
     try:
         client = get_client()
-<<<<<<< HEAD
         client.run(config.set, *config.config)
         worker_saturation = config.get("dask.worker-saturation")
         client.run(
             dask.config.set(
                 {"distributed.scheduler.worker-saturation": worker_saturation}
             )
-=======
-        client.run(config.set, config.config)
-        client.run(
-            dask.config.set,
-            {
-                "distributed.scheduler.worker-saturation": config.get(
-                    "dask.worker-saturation"
-                )
-            },
->>>>>>> 69c951c8
         )
 
     except ValueError:
