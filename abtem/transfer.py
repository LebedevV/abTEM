"""Module to describe the contrast transfer function (CTF) and the related apertures."""
import copy
import re
from collections import defaultdict
from functools import reduce
from typing import Dict, Tuple, TYPE_CHECKING, Union, List

import dask
import dask.array as da
import numpy as np

from abtem import stack
from abtem.core.axes import AxisMetadata, ParameterAxis
from abtem.core.axes import OrdinalAxis
from abtem.core.backend import get_array_module
from abtem.core.complex import complex_exponential
from abtem.core.energy import Accelerator, energy2wavelength
from abtem.core.fft import fft_crop
from abtem.core.grid import HasGridMixin, GridUndefinedError
from abtem.core.transform import FourierSpaceConvolution
from abtem.core.utils import expand_dims_to_match
from abtem.distributions import (
    _EnsembleFromDistributionsMixin,
    BaseDistribution,
    _unpack_distributions,
    _validate_distribution,
)
from abtem.measurements import ReciprocalSpaceLineProfiles

if TYPE_CHECKING:
    from abtem.waves import Waves


class BaseAperture(FourierSpaceConvolution, HasGridMixin):
    """Base class for apertures. Documented in the subclasses."""

    def __init__(
        self,
        semiangle_cutoff: float = None,
        energy: float = None,
        extent: Union[float, Tuple[float, float]] = None,
        gpts: Union[int, Tuple[int, int]] = None,
        sampling: Union[float, Tuple[float, float]] = None,
        *args,
        **kwargs,
    ):
        self._semiangle_cutoff = _validate_distribution(semiangle_cutoff)

        super().__init__(
            energy=energy, extent=extent, gpts=gpts, sampling=sampling, **kwargs
        )

    @property
    def metadata(self):
        metadata = {}
        if not isinstance(self._semiangle_cutoff, BaseDistribution):
            metadata["semiangle_cutoff"] = self._semiangle_cutoff
        return metadata

    @property
    def ensemble_axes_metadata(self) -> List[AxisMetadata]:
        return []

    @property
    def _max_semiangle_cutoff(self):
        if isinstance(self._semiangle_cutoff, BaseDistribution):
            return max(self._semiangle_cutoff.values)
        else:
            return self._semiangle_cutoff

    @property
    def nyquist_sampling(self) -> float:
        return 1 / (4 * self._max_semiangle_cutoff / self.wavelength * 1e-3)

    @property
    def semiangle_cutoff(self):
        return self._semiangle_cutoff

    def _cropped_aperture(self):
        if self._max_semiangle_cutoff == np.inf:
            return self

        gpts = (
            int(2 * np.ceil(self._max_semiangle_cutoff / self.angular_sampling[0])) + 3,
            int(2 * np.ceil(self._max_semiangle_cutoff / self.angular_sampling[1])) + 3,
        )

        cropped_aperture = self.copy()
        cropped_aperture.gpts = gpts
        return cropped_aperture

    def _evaluate_from_cropped(self, gpts):
        cropped = self._cropped_aperture()
        array = cropped._evaluate()
        array = fft_crop(array, gpts)
        return array

    def evaluate(self, waves: "Waves" = None, lazy: bool = False) -> np.ndarray:
        if waves is not None:
            self.accelerator.match(waves)
            self.grid.match(waves)

        if lazy:
            array = dask.delayed(self._evaluate_from_cropped)(gpts=self.gpts)
            array = da.from_delayed(
                array, dtype=np.complex64, shape=self.ensemble_shape + self.gpts
            )
            return array
        else:
            return self._evaluate_from_cropped(gpts=self.gpts)


def soft_aperture(alpha, phi, semiangle_cutoff, angular_sampling):
    xp = get_array_module(alpha)

    if np.isscalar(semiangle_cutoff):
        num_ensemble_axes = 0
    else:
        num_ensemble_axes = len(semiangle_cutoff.shape) - len(alpha.shape)

    angular_sampling = xp.array(angular_sampling, dtype=xp.float32) * 1e-3

    alpha = xp.expand_dims(alpha, axis=tuple(range(0, num_ensemble_axes)))
    phi = xp.expand_dims(phi, axis=tuple(range(0, num_ensemble_axes)))

    denominator = xp.sqrt(
        (xp.cos(phi) * angular_sampling[0]) ** 2
        + (xp.sin(phi) * angular_sampling[1]) ** 2
    )

    zeros = (slice(None),) * num_ensemble_axes + (0,) * (
        len(denominator.shape) - num_ensemble_axes
    )

    denominator[zeros] = 1.0

    array = xp.clip(
        (semiangle_cutoff - alpha) / denominator + 0.5, a_min=0.0, a_max=1.0
    )
    array[zeros] = 1.0

    return array


class Aperture(_EnsembleFromDistributionsMixin, BaseAperture):
    """
    A circular aperture cutting off the wave function at a specified angle, employed in both STEM and HRTEM.
    The abrupt cutoff may be softened by tapering it.

    Parameters
    ----------
    semiangle_cutoff : float or BaseDistribution
        The cutoff semiangle of the aperture [mrad]. Alternatively, a distribution of angles may be provided.
    soft : bool, optional
        If True, the edge of the aperture is softened (default is True).
    energy : float, optional
        Electron energy [eV]. If not provided, inferred from the wave functions.
    extent : float or two float, optional
        Lateral extent of wave functions [Å] in `x` and `y` directions. If a single float is given, both are set equal.
    gpts : two ints, optional
        Number of grid points describing the wave functions.
    sampling : two float, optional
        Lateral sampling of wave functions [1 / Å]. If 'gpts' is also given, will be ignored.
    """

    def __init__(
        self,
        semiangle_cutoff: Union[float, BaseDistribution],
        soft: bool = True,
        energy: float = None,
        extent: Union[float, Tuple[float, float]] = None,
        gpts: Union[int, Tuple[int, int]] = None,
        sampling: Union[float, Tuple[float, float]] = None,
    ):
        semiangle_cutoff = _validate_distribution(semiangle_cutoff)
        self._soft = soft

        super().__init__(
            distributions=("semiangle_cutoff",),
            energy=energy,
            semiangle_cutoff=semiangle_cutoff,
            extent=extent,
            gpts=gpts,
            sampling=sampling,
        )

    @property
    def semiangle_cutoff(self) -> Union[float, BaseDistribution]:
        return self._semiangle_cutoff

    @semiangle_cutoff.setter
    def semiangle_cutoff(self, value: Union[float, BaseDistribution]):
        self._semiangle_cutoff = _validate_distribution(value)

    @property
    def ensemble_axes_metadata(self) -> List[AxisMetadata]:
        if isinstance(self.semiangle_cutoff, BaseDistribution):
            return [
                ParameterAxis(
                    label="semiangle cutoff",
                    values=tuple(self.semiangle_cutoff.values),
                    units="mrad",
                    _ensemble_mean=self.semiangle_cutoff.ensemble_mean,
                )
            ]
        else:
            return []

    @property
    def soft(self):
        return self._soft

    def _evaluate_with_alpha_and_phi(
        self, alpha: Union[float, np.ndarray], phi
    ) -> Union[float, np.ndarray]:
        xp = get_array_module(alpha)


        unpacked, _ = _unpack_distributions(
            self.semiangle_cutoff, shape=alpha.shape, xp=xp
        )

        (semiangle_cutoff,) = unpacked
        semiangle_cutoff = semiangle_cutoff * 1e-3

        alpha = xp.expand_dims(alpha, axis=tuple(range(0, self._num_ensemble_axes)))


        if self.semiangle_cutoff == xp.inf:
            return xp.ones_like(alpha)

        if not self.soft or not self.grid.check_is_defined(raise_error=False):
            return xp.array(alpha <= semiangle_cutoff).astype(xp.float32)

        angular_sampling = xp.array(self.angular_sampling, dtype=xp.float32) * 1e-3

        phi = xp.expand_dims(phi, axis=tuple(range(0, self._num_ensemble_axes)))

        denominator = xp.sqrt(
            (xp.cos(phi) * angular_sampling[0]) ** 2
            + (xp.sin(phi) * angular_sampling[1]) ** 2
        )

        zeros = (slice(None),) * len(self.ensemble_shape) + (0,) * (
            len(denominator.shape) - len(self.ensemble_shape)
        )

        array = xp.clip(
            (semiangle_cutoff - alpha) / denominator + 0.5, a_min=0.0, a_max=1.0
        )
        array[zeros] = 1.0

        return array


class Bullseye(_EnsembleFromDistributionsMixin, BaseAperture):
    """
    Bullseye aperture.

    Parameters
    ----------
    num_spokes : int
        Number of spokes.
    spoke_width : float
        Width of spokes [degree].
    num_rings : int
        Number of rings.
    ring_width : float
        Width of rings [mrad].
    semiangle_cutoff : float
        The cutoff semiangle of the aperture [mrad].
    energy : float, optional
        Electron energy [eV]. If not provided, inferred from the wave functions.
    extent : float or two float, optional
        Lateral extent of wave functions [Å] in `x` and `y` directions. If a single float is given, both are set equal.
    gpts : two ints, optional
        Number of grid points describing the wave functions.
    sampling : two float, optional
        Lateral sampling of wave functions [1 / Å]. If 'gpts' is also given, will be ignored.
    """

    def __init__(
        self,
        num_spokes: int,
        spoke_width: float,
        num_rings: int,
        ring_width: float,
        semiangle_cutoff: float,
        energy: float = None,
        extent: Union[float, Tuple[float, float]] = None,
        gpts: Union[int, Tuple[int, int]] = None,
        sampling: Union[float, Tuple[float, float]] = None,
    ):
        self._spoke_num = num_spokes
        self._spoke_width = spoke_width
        self._num_rings = num_rings
        self._ring_width = ring_width
        super().__init__(
            energy=energy,
            semiangle_cutoff=semiangle_cutoff,
            extent=extent,
            gpts=gpts,
            sampling=sampling,
        )

    @property
    def num_spokes(self) -> int:
        return self._spoke_num

    @property
    def spoke_width(self) -> float:
        return self._spoke_width

    @property
    def num_rings(self) -> int:
        return self._num_rings

    @property
    def ring_width(self) -> float:
        return self._ring_width

    @property
    def semiangle_cutoff(self) -> float:
        return self._semiangle_cutoff

    def _evaluate_with_alpha_and_phi(
        self, alpha: Union[float, np.ndarray], phi
    ) -> Union[float, np.ndarray]:
        xp = get_array_module(alpha)
        alpha = xp.array(alpha)

        semiangle_cutoff = self.semiangle_cutoff / 1e3

        array = alpha < semiangle_cutoff

        # add crossbars
        array = array * (
            ((phi + np.pi * self.spoke_width / (180 * 2)) * self.num_spokes)
            % (2 * np.pi)
            > (np.pi * self.spoke_width / 180 * self.num_spokes)
        )

        # add ring bars
        end_edges = np.linspace(
            semiangle_cutoff / self.num_rings, semiangle_cutoff, self.num_rings
        )
        start_edges = end_edges - self.ring_width / 1e3

        for start_edge, end_edge in zip(start_edges, end_edges):
            array[(alpha > start_edge) * (alpha < end_edge)] = 0.0

        return array


class Vortex(_EnsembleFromDistributionsMixin, BaseAperture):
    """
    Vortex-beam aperture.

    Parameters
    ----------
    quantum_number : int
        Quantum number of vortex beam.
    semiangle_cutoff : float
        The cutoff semiangle of the aperture [mrad].
    energy : float, optional
        Electron energy [eV]. If not provided, inferred from the wave functions.
    extent : float or two float, optional
        Lateral extent of wave functions [Å] in `x` and `y` directions. If a single float is given, both are set equal.
    gpts : two ints, optional
        Number of grid points describing the wave functions.
    sampling : two float, optional
        Lateral sampling of wave functions [1 / Å]. If 'gpts' is also given, will be ignored.
    """

    def __init__(
        self,
        quantum_number: int,
        semiangle_cutoff: float,
        energy: float = None,
        extent: Union[float, Tuple[float, float]] = None,
        gpts: Union[int, Tuple[int, int]] = None,
        sampling: Union[float, Tuple[float, float]] = None,
    ):
        self._quantum_number = quantum_number
        super().__init__(
            energy=energy,
            semiangle_cutoff=semiangle_cutoff,
            extent=extent,
            gpts=gpts,
            sampling=sampling,
        )

    @property
    def quantum_number(self):
        return self._quantum_number

    @property
    def semiangle_cutoff(self) -> float:
        return self._semiangle_cutoff

    def _evaluate_with_alpha_and_phi(
        self, alpha: Union[float, np.ndarray], phi
    ) -> Union[float, np.ndarray]:
        xp = get_array_module(alpha)
        alpha = xp.array(alpha)

        semiangle_cutoff = self.semiangle_cutoff / 1e3

        array = alpha < semiangle_cutoff
        array = array * np.exp(1j * phi * self.quantum_number)

        return array


class TemporalEnvelope(_EnsembleFromDistributionsMixin, FourierSpaceConvolution):
    """
    Envelope function for simulating partial temporal coherence in the quasi-coherent approximation.

    Parameters
    ----------
    focal_spread: float or BaseDistribution
        The standard deviation of the focal spread due to chromatic aberration and lens current instability [Å].
        Alternatively, a distribution of values may be provided.
    energy : float, optional
        Electron energy [eV]. If not provided, inferred from the wave functions.
    extent : float or two float, optional
        Lateral extent of wave functions [Å] in `x` and `y` directions. If a single float is given, both are set equal.
    gpts : two ints, optional
        Number of grid points describing the wave functions.
    sampling : two float, optional
        Lateral sampling of wave functions [1 / Å]. If 'gpts' is also given, will be ignored.
    """

    def __init__(
        self,
        focal_spread: Union[float, BaseDistribution],
        energy: float = None,
        extent: Union[float, Tuple[float, float]] = None,
        gpts: Union[int, Tuple[int, int]] = None,
        sampling: Union[float, Tuple[float, float]] = None,
    ):

        self._accelerator = Accelerator(energy=energy)
        self._focal_spread = _validate_distribution(focal_spread)
        super().__init__(
            distributions=("focal_spread",),
            energy=energy,
            extent=extent,
            gpts=gpts,
            sampling=sampling,
        )

    @property
    def focal_spread(self):
        return self._focal_spread

    @focal_spread.setter
    def focal_spread(self, value):
        self._focal_spread = _validate_distribution(value)

    @property
    def ensemble_axes_metadata(self) -> List[AxisMetadata]:
        if isinstance(self.focal_spread, BaseDistribution):
            return [
                ParameterAxis(
                    label="focal spread",
                    values=tuple(self.focal_spread.values),
                    units="mrad",
                    _ensemble_mean=self.focal_spread.ensemble_mean,
                )
            ]
        else:
            return []

    def _evaluate_with_alpha_and_phi(
        self, alpha: Union[float, np.ndarray], phi
    ) -> Union[float, np.ndarray]:
        xp = get_array_module(alpha)

        unpacked, _ = _unpack_distributions(self.focal_spread, shape=alpha.shape, xp=xp)
        (focal_spread,) = unpacked

        alpha = xp.array(alpha)
        alpha = xp.expand_dims(alpha, axis=tuple(range(0, self._num_ensemble_axes)))

        array = xp.exp(
            -((0.5 * xp.pi / self.wavelength * focal_spread * alpha**2) ** 2)
        ).astype(xp.float32)

        return array


def _aberration_property(name, key):
    def getter(self):
        try:
            return getattr(self, name)[key]
        except KeyError:
            return 0.0

    def setter(self, value):
        value = _validate_distribution(value)
        getattr(self, name)[key] = value

    return property(getter, setter)


class _HasAberrations:
    _aberration_coefficients: dict
    energy: float

    C10: Union[float, BaseDistribution] = _aberration_property(
        "_aberration_coefficients", "C10"
    )
    C12: Union[float, BaseDistribution] = _aberration_property(
        "_aberration_coefficients", "C12"
    )
    phi12: Union[float, BaseDistribution] = _aberration_property(
        "_aberration_coefficients", "phi12"
    )
    C21: Union[float, BaseDistribution] = _aberration_property(
        "_aberration_coefficients", "C21"
    )
    phi21: Union[float, BaseDistribution] = _aberration_property(
        "_aberration_coefficients", "phi21"
    )
    C23: Union[float, BaseDistribution] = _aberration_property(
        "_aberration_coefficients", "C23"
    )
    phi23: Union[float, BaseDistribution] = _aberration_property(
        "_aberration_coefficients", "phi23"
    )
    C30: Union[float, BaseDistribution] = _aberration_property(
        "_aberration_coefficients", "C30"
    )
    C32: Union[float, BaseDistribution] = _aberration_property(
        "_aberration_coefficients", "C32"
    )
    phi32: Union[float, BaseDistribution] = _aberration_property(
        "_aberration_coefficients", "phi32"
    )
    C34: Union[float, BaseDistribution] = _aberration_property(
        "_aberration_coefficients", "C34"
    )
    phi34: Union[float, BaseDistribution] = _aberration_property(
        "_aberration_coefficients", "phi34"
    )
    C41: Union[float, BaseDistribution] = _aberration_property(
        "_aberration_coefficients", "C41"
    )
    phi41: Union[float, BaseDistribution] = _aberration_property(
        "_aberration_coefficients", "phi41"
    )
    C43: Union[float, BaseDistribution] = _aberration_property(
        "_aberration_coefficients", "C43"
    )
    phi43: Union[float, BaseDistribution] = _aberration_property(
        "_aberration_coefficients", "phi43"
    )
    C45: Union[float, BaseDistribution] = _aberration_property(
        "_aberration_coefficients", "C45"
    )
    phi45: Union[float, BaseDistribution] = _aberration_property(
        "_aberration_coefficients", "phi45"
    )
    C50: Union[float, BaseDistribution] = _aberration_property(
        "_aberration_coefficients", "C50"
    )
    C52: Union[float, BaseDistribution] = _aberration_property(
        "_aberration_coefficients", "C52"
    )
    phi52: Union[float, BaseDistribution] = _aberration_property(
        "_aberration_coefficients", "phi52"
    )
    C54: Union[float, BaseDistribution] = _aberration_property(
        "_aberration_coefficients", "C54"
    )
    phi54: Union[float, BaseDistribution] = _aberration_property(
        "_aberration_coefficients", "phi54"
    )
    C56: Union[float, BaseDistribution] = _aberration_property(
        "_aberration_coefficients", "C56"
    )
    phi56: Union[float, BaseDistribution] = _aberration_property(
        "_aberration_coefficients", "phi56"
    )
    astigmatism: Union[float, BaseDistribution] = _aberration_property(
        "_aberration_coefficients", "C12"
    )
    astigmatism_angle: Union[float, BaseDistribution] = _aberration_property(
        "_aberration_coefficients", "phi12"
    )
    coma: Union[float, BaseDistribution] = _aberration_property(
        "_aberration_coefficients", "C21"
    )
    coma_angle: Union[float, BaseDistribution] = _aberration_property(
        "_aberration_coefficients", "phi21"
    )
    Cs: Union[float, BaseDistribution] = _aberration_property(
        "_aberration_coefficients", "C30"
    )
    C5: Union[float, BaseDistribution] = _aberration_property(
        "_aberration_coefficients", "C5"
    )

    @property
    def defocus(self) -> Union[float, BaseDistribution]:
        return -self.C10

    @defocus.setter
    def defocus(self, value: Union[float, BaseDistribution]):
        self.C10 = -value

    @classmethod
    def _coefficient_symbols(cls):
        return tuple(var for var in dir(cls) if re.fullmatch("C[0-9][0-9]", var))

    @classmethod
    def _angular_symbols(cls):
        return tuple(
            var for var in dir(_HasAberrations) if re.fullmatch("phi[0-9][0-9]", var)
        )

    def _nonzero_coefficients(self, symbols):
        for symbol in symbols:
            if not np.isscalar(self._aberration_coefficients[symbol]):
                return True

            if not self._aberration_coefficients[symbol] == 0.0:
                return True

        return False

    @classmethod
    def _symbols(cls):
        return cls._coefficient_symbols() + cls._angular_symbols()

    @classmethod
    def _aliases(self):
        return {
            "defocus": "C10",
            "astigmatism": "C12",
            "astigmatism_angle": "phi12",
            "coma": "C21",
            "coma_angle": "phi21",
            "Cs": "C30",
            "C5": "C50",
        }

    def _default_aberration_coefficients(self):
        return {symbol: 0.0 for symbol in self._symbols()}

    def _check_is_valid_aberrations(self, aberrations):
        for key in aberrations.keys():
            if (key not in polar_symbols) and (key not in polar_aliases.keys()):
                raise ValueError("{} not a recognized phase aberration".format(key))

    @property
    def _phase_aberrations_ensemble_axes_metadata(self) -> List[AxisMetadata]:
        axes_metadata = []
        for parameter_name, value in self._aberration_coefficients.items():
            if isinstance(value, BaseDistribution):
                m = re.search(r"\d", parameter_name).start()
                _tex_label = f"${parameter_name[:m]}_{{{parameter_name[m:]}}}$"
                axes_metadata += [
                    ParameterAxis(
                        label=parameter_name,
                        values=tuple(value.values),
                        units="Å",
                        _ensemble_mean=value.ensemble_mean,
                        _tex_label=_tex_label,
                    )
                ]
        return axes_metadata

    @property
    def aberration_coefficients(self) -> Dict[str, Union[float, BaseDistribution]]:
        """The parameters."""
        return copy.deepcopy(self._aberration_coefficients)

    @property
    def has_aberrations(self):
        if np.all(np.array(list(self._aberration_coefficients.values())) == 0.0):
            return False
        else:
            return True

    def set_aberrations(self, parameters: Dict[str, Union[float, BaseDistribution]]):
        """
        Set the phase of the phase aberration.

        Parameters
        ----------
        parameters : dict
            Mapping from aberration symbols to their corresponding values.
        """

        for symbol, value in parameters.items():
            value = _validate_distribution(value)

            if symbol in self._symbols():
                self._aberration_coefficients[symbol] = value

            elif symbol in self._aliases().keys():
                self._aberration_coefficients[self._aliases()[symbol]] = value

            else:
                raise ValueError("{} not a recognized parameter".format(symbol))

        for symbol, value in parameters.items():
            if symbol in ("defocus", "C10"):
                value = _validate_distribution(value)

                if isinstance(value, str) and value.lower() == "scherzer":
                    if self.energy is None:
                        raise RuntimeError(
                            "energy undefined, Scherzer defocus cannot be evaluated"
                        )

                    value = scherzer_defocus(
                        self._aberration_coefficients["C30"], self.energy
                    )

                if symbol == "defocus":
                    value = -value

                self._aberration_coefficients["C10"] = value


polar_symbols = _HasAberrations._symbols()

polar_aliases = _HasAberrations._aliases()


class SpatialEnvelope(
    _HasAberrations, _EnsembleFromDistributionsMixin, FourierSpaceConvolution
):
    """
    Envelope function for simulating partial spatial coherence in the quasi-coherent approximation.

    Parameters
    ----------
    angular_spread: float or BaseDistribution
        The standard deviation of the angular deviations due to source size [Å]. Alternatively, a distribution of angles
        may be provided.
    aberration_coefficients: dict, optional
        Mapping from aberration symbols to their corresponding values. All aberration magnitudes should be given in
        [Å] and angles should be given in [radian].
    energy : float, optional
        Electron energy [eV]. If not provided, inferred from the wave functions.
    extent : float or two float, optional
        Lateral extent of wave functions [Å] in `x` and `y` directions. If a single float is given, both are set equal.
    gpts : two ints, optional
        Number of grid points describing the wave functions.
    sampling : two float, optional
        Lateral sampling of wave functions [1 / Å]. If 'gpts' is also given, will be ignored.
    kwargs : dict, optional
        Optionally provide the aberration coefficients as keyword arguments.
    """

    def __init__(
        self,
        angular_spread: Union[float, BaseDistribution],
        aberration_coefficients: dict = None,
        energy: float = None,
        extent: Union[float, Tuple[float, float]] = None,
        gpts: Union[int, Tuple[int, int]] = None,
        sampling: Union[float, Tuple[float, float]] = None,
        **kwargs,
    ):
        super().__init__(
            distributions=polar_symbols + ("angular_spread",),
            energy=energy,
            extent=extent,
            gpts=gpts,
            sampling=sampling,
        )

        self._angular_spread = _validate_distribution(angular_spread)
        self._aberration_coefficients = self._default_aberration_coefficients()

        aberration_coefficients = (
            {} if aberration_coefficients is None else aberration_coefficients
        )
        aberration_coefficients = {**aberration_coefficients, **kwargs}
        self.set_aberrations(aberration_coefficients)

    @property
    def ensemble_axes_metadata(self) -> List[AxisMetadata]:
        axes_metadata = self._phase_aberrations_ensemble_axes_metadata
        if isinstance(self.angular_spread, BaseDistribution):
            axes_metadata = axes_metadata + [
                ParameterAxis(
                    label="angular spread",
                    values=tuple(self.angular_spread.values),
                    units="mrad",
                    _ensemble_mean=self.angular_spread.ensemble_mean,
                )
            ]
        return axes_metadata

    @property
    def angular_spread(self):
        return self._angular_spread

    @angular_spread.setter
    def angular_spread(self, value):
        self._angular_spread = value

    def _evaluate_with_alpha_and_phi(
        self, alpha: Union[float, np.ndarray], phi
    ) -> Union[float, np.ndarray]:
        xp = get_array_module(alpha)

        args = tuple(self.aberration_coefficients.values()) + (self.angular_spread,)

        unpacked, _ = _unpack_distributions(*args, shape=alpha.shape, xp=xp)
        angular_spread = unpacked[-1] / 1e3
        parameters = dict(zip(polar_symbols, unpacked[:-1]))

        alpha = xp.array(alpha)
        alpha = xp.expand_dims(alpha, axis=tuple(range(0, self._num_ensemble_axes)))

        xp = get_array_module(alpha)

        dchi_dk = (
            2
            * xp.pi
            / self.wavelength
            * (
                (
                    parameters["C12"] * xp.cos(2.0 * (phi - parameters["phi12"]))
                    + parameters["C10"]
                )
                * alpha
                + (
                    parameters["C23"] * xp.cos(3.0 * (phi - parameters["phi23"]))
                    + parameters["C21"] * xp.cos(1.0 * (phi - parameters["phi21"]))
                )
                * alpha**2
                + (
                    parameters["C34"] * xp.cos(4.0 * (phi - parameters["phi34"]))
                    + parameters["C32"] * xp.cos(2.0 * (phi - parameters["phi32"]))
                    + parameters["C30"]
                )
                * alpha**3
                + (
                    parameters["C45"] * xp.cos(5.0 * (phi - parameters["phi45"]))
                    + parameters["C43"] * xp.cos(3.0 * (phi - parameters["phi43"]))
                    + parameters["C41"] * xp.cos(1.0 * (phi - parameters["phi41"]))
                )
                * alpha**4
                + (
                    parameters["C56"] * xp.cos(6.0 * (phi - parameters["phi56"]))
                    + parameters["C54"] * xp.cos(4.0 * (phi - parameters["phi54"]))
                    + parameters["C52"] * xp.cos(2.0 * (phi - parameters["phi52"]))
                    + parameters["C50"]
                )
                * alpha**5
            )
        )

        dchi_dphi = (
            -2
            * xp.pi
            / self.wavelength
            * (
                1
                / 2.0
                * (2.0 * parameters["C12"] * xp.sin(2.0 * (phi - parameters["phi12"])))
                * alpha
                + 1
                / 3.0
                * (
                    3.0 * parameters["C23"] * xp.sin(3.0 * (phi - parameters["phi23"]))
                    + 1.0
                    * parameters["C21"]
                    * xp.sin(1.0 * (phi - parameters["phi21"]))
                )
                * alpha**2
                + 1
                / 4.0
                * (
                    4.0 * parameters["C34"] * xp.sin(4.0 * (phi - parameters["phi34"]))
                    + 2.0
                    * parameters["C32"]
                    * xp.sin(2.0 * (phi - parameters["phi32"]))
                )
                * alpha**3
                + 1
                / 5.0
                * (
                    5.0 * parameters["C45"] * xp.sin(5.0 * (phi - parameters["phi45"]))
                    + 3.0
                    * parameters["C43"]
                    * xp.sin(3.0 * (phi - parameters["phi43"]))
                    + 1.0
                    * parameters["C41"]
                    * xp.sin(1.0 * (phi - parameters["phi41"]))
                )
                * alpha**4
                + (1 / 6.0)
                * (
                    6.0 * parameters["C56"] * xp.sin(6.0 * (phi - parameters["phi56"]))
                    + 4.0
                    * parameters["C54"]
                    * xp.sin(4.0 * (phi - parameters["phi54"]))
                    + 2.0
                    * parameters["C52"]
                    * xp.sin(2.0 * (phi - parameters["phi52"]))
                )
                * alpha**5
            )
        )

        array = xp.exp(
            -xp.sign(angular_spread)
            * (angular_spread / 2) ** 2
            * (dchi_dk**2 + dchi_dphi**2)
        )

        return array


class Aberrations(_EnsembleFromDistributionsMixin, BaseAperture, _HasAberrations):
    """
    Phase aberrations.

    Parameters
    ----------
    aberration_coefficients: dict, optional
        Mapping from aberration symbols to their corresponding values. All aberration magnitudes should be given in
        [Å] and angles should be given in [radian].
    energy : float, optional
        Electron energy [eV]. If not provided, inferred from the wave functions.
    extent : float or two float, optional
        Lateral extent of wave functions [Å] in `x` and `y` directions. If a single float is given, both are set equal.
    gpts : two ints, optional
        Number of grid points describing the wave functions.
    sampling : two float, optional
        Lateral sampling of wave functions [1 / Å]. If 'gpts' is also given, will be ignored.
    kwargs : dict, optional
        Optionally provide the aberration coefficients as keyword arguments.
    """

    def __init__(
        self,
        aberration_coefficients: Dict[str, Union[float, BaseDistribution]] = None,
        energy: float = None,
        extent: Union[float, Tuple[float, float]] = None,
        gpts: Union[int, Tuple[int, int]] = None,
        sampling: Union[float, Tuple[float, float]] = None,
        semiangle_cutoff: float = np.inf,
        **kwargs,
    ):

        super().__init__(
            distributions=polar_symbols,
            energy=energy,
            extent=extent,
            gpts=gpts,
            sampling=sampling,
            semiangle_cutoff=semiangle_cutoff,
        )

        aberration_coefficients = (
            {} if aberration_coefficients is None else aberration_coefficients
        )

        aberration_coefficients = {**aberration_coefficients, **kwargs}
        self._aberration_coefficients = self._default_aberration_coefficients()
        self.set_aberrations(aberration_coefficients)

    @property
    def ensemble_axes_metadata(self):
        return self._phase_aberrations_ensemble_axes_metadata

    @property
    def defocus(self) -> Union[float, BaseDistribution]:
        """The defocus [Å]."""
        return -self._aberration_coefficients["C10"]

    @defocus.setter
    def defocus(self, value: Union[float, BaseDistribution]):
        self.C10 = -value

    def _evaluate_with_alpha_and_phi(
        self, alpha: Union[float, np.ndarray], phi: Union[float, np.ndarray]
    ) -> Union[float, np.ndarray]:
        xp = get_array_module(alpha)

        if not self.has_aberrations:
            return xp.ones(self.ensemble_shape + alpha.shape, dtype=xp.complex64)

        parameters, weights = _unpack_distributions(
            *tuple(self.aberration_coefficients.values()), shape=alpha.shape, xp=xp
        )

        parameters = dict(zip(polar_symbols, parameters))

        axis = tuple(range(0, len(self.ensemble_shape)))
        alpha = xp.expand_dims(alpha, axis=axis)
        phi = xp.expand_dims(phi, axis=axis).astype(np.float32)

        array = xp.zeros(alpha.shape, dtype=np.float32)
        if self._nonzero_coefficients(("C10", "C12", "phi12")):
            array = array + (
                1
                / 2
                * alpha**2
                * (
                    parameters["C10"]
                    + parameters["C12"] * xp.cos(2 * (phi - parameters["phi12"]))
                )
            )

        if self._nonzero_coefficients(("C21", "phi21", "C23", "phi23")):
            array = array + (
                1
                / 3
                * alpha**3
                * (
                    parameters["C21"] * xp.cos(phi - parameters["phi21"])
                    + parameters["C23"] * xp.cos(3 * (phi - parameters["phi23"]))
                )
            )

        if self._nonzero_coefficients(("C30", "C32", "phi32", "C34", "phi34")):
            array = array + (
                1
                / 4
                * alpha**4
                * (
                    parameters["C30"]
                    + parameters["C32"] * xp.cos(2 * (phi - parameters["phi32"]))
                    + parameters["C34"] * xp.cos(4 * (phi - parameters["phi34"]))
                )
            )

        if self._nonzero_coefficients(("C41", "phi41", "C43", "phi43", "C45", "phi41")):
            array = array + (
                1
                / 5
                * alpha**5
                * (
                    parameters["C41"] * xp.cos((phi - parameters["phi41"]))
                    + parameters["C43"] * xp.cos(3 * (phi - parameters["phi43"]))
                    + parameters["C45"] * xp.cos(5 * (phi - parameters["phi45"]))
                )
            )

        if self._nonzero_coefficients(
            ("C50", "C52", "phi52", "C54", "phi54", "C56", "phi56")
        ):
            array = array + (
                1
                / 6
                * alpha**6
                * (
                    parameters["C50"]
                    + parameters["C52"] * xp.cos(2 * (phi - parameters["phi52"]))
                    + parameters["C54"] * xp.cos(4 * (phi - parameters["phi54"]))
                    + parameters["C56"] * xp.cos(6 * (phi - parameters["phi56"]))
                )
            )



        array *= np.float32(2 * xp.pi / self.wavelength)
        array = complex_exponential(-array)

        if weights is not None and not np.all(weights == 1.0):
            array = xp.asarray(weights, dtype=xp.float32) * array

        return array

    def apply(self, waves, overwrite_x: bool = False):
        if self.has_aberrations:
            return super().apply(waves, overwrite_x=overwrite_x)
        else:
            return waves


class CTF(_HasAberrations, _EnsembleFromDistributionsMixin, BaseAperture):
    """
    The contrast transfer function (CTF) describes the aberrations of the objective lens in HRTEM and specifies how
    the condenser system shapes the probe in STEM.

    abTEM implements phase aberrations up to 5th order using polar coefficients.
    See Eq. 2.22 in the reference [1]_.

    Cartesian coefficients can be converted to polar using the utility function `abtem.transfer.cartesian2polar`.

    Partial coherence is included as envelopes in the quasi-coherent approximation.
    See Chapter 3.2 in reference [1]_.

    Parameters
    ----------
    semiangle_cutoff: float, optional
        The semiangle cutoff describes the sharp reciprocal-space cutoff due to the objective aperture [mrad]
        (default is no cutoff).
    soft : bool, optional
        If True, the edge of the aperture is softened (default is True).
    focal_spread: float, optional
        The standard deviation of the focal spread due to chromatic aberration and lens current instability [Å]
        (default is 0).
    angular_spread: float, optional
        The standard deviation of the angular deviations due to source size [Å] (default is 0).
    aberration_coefficients: dict, optional
        Mapping from aberration symbols to their corresponding values. All aberration magnitudes should be given in
        [Å] and angles should be given in [radian].
    energy : float, optional
        Electron energy [eV]. If not provided, inferred from the wave functions.
    extent : float or two float, optional
        Lateral extent of wave functions [Å] in `x` and `y` directions. If a single float is given, both are set equal.
    gpts : two ints, optional
        Number of grid points describing the wave functions.
    sampling : two float, optional
        Lateral sampling of wave functions [1 / Å]. If 'gpts' is also given, will be ignored.
    flip_phase : bool, optional
        Changes the sign of all negative parts of the CTF to positive (following doi:10.1016/j.ultramic.2008.03.004)
        (default is False).
    wiener_snr : float, optional
        Applies a Wiener filter to the CTF (following doi:10.1016/j.ultramic.2008.03.004) with a given SNR value.
        If no value is given, the default value of 0.0 means that no filter is applied.
    kwargs : dict, optional
        Optionally provide the aberration coefficients as keyword arguments.

    References
    ----------
    .. [1] Kirkland, E. J. (2010). Advanced Computing in Electron Microscopy (2nd ed.). Springer.

    """

    def __init__(
        self,
        semiangle_cutoff: float = np.inf,
        soft: bool = True,
        focal_spread: float = 0.0,
        angular_spread: float = 0.0,
        aberration_coefficients: dict = None,
        energy: float = None,
        extent: Union[float, Tuple[float, float]] = None,
        gpts: Union[int, Tuple[int, int]] = None,
        sampling: Union[float, Tuple[float, float]] = None,
        flip_phase: bool = False,
        wiener_snr: float = 0.0,
        **kwargs,
    ):

        super().__init__(
            distributions=polar_symbols
            + (
                "angular_spread",
                "focal_spread",
                "semiangle_cutoff",
            ),
            energy=energy,
            semiangle_cutoff=semiangle_cutoff,
            extent=extent,
            gpts=gpts,
            sampling=sampling,
        )

        self._aberration_coefficients = self._default_aberration_coefficients()

        aberration_coefficients = (
            {} if aberration_coefficients is None else aberration_coefficients
        )
        aberration_coefficients = {**aberration_coefficients, **kwargs}
        self.set_aberrations(aberration_coefficients)

        self._angular_spread = _validate_distribution(angular_spread)
        self._focal_spread = _validate_distribution(focal_spread)
        self._semiangle_cutoff = _validate_distribution(semiangle_cutoff)
        self._soft = soft
        self._flip_phase = flip_phase
        self._wiener_snr = wiener_snr

    @property
    def aberration_coefficients(self):
        return self._aberration_coefficients

    @property
    def scherzer_defocus(self):
        self.accelerator.check_is_defined()

        if self.Cs == 0.0:
            raise ValueError()

        return scherzer_defocus(self.Cs, self.energy)

    @property
    def crossover_angle(self):
        return 1e3 * energy2wavelength(self.energy) / self.point_resolution

    @property
    def point_resolution(self):
        return point_resolution(self.Cs, self.energy)

    @property
    def _aberrations(self):
        return Aberrations(
            aberration_coefficients=self.aberration_coefficients,
            energy=self.energy,
            extent=self.extent,
            gpts=self.gpts,
        )

    @property
    def _aperture(self):
        return Aperture(
            semiangle_cutoff=self.semiangle_cutoff,
            soft=self._soft,
            energy=self.energy,
            extent=self.extent,
            gpts=self.gpts,
        )

    @property
    def _spatial_envelope(self):
        return SpatialEnvelope(
            aberration_coefficients=self.aberration_coefficients,
            angular_spread=self.angular_spread,
            energy=self.energy,
        )

    @property
    def _temporal_envelope(self):
        return TemporalEnvelope(
            focal_spread=self.focal_spread,
            energy=self.energy,
        )

    @property
    def ensemble_axes_metadata(self):
        return (
            self._spatial_envelope.ensemble_axes_metadata
            + self._temporal_envelope.ensemble_axes_metadata
            + self._aperture.ensemble_axes_metadata
        )

    @property
    def soft(self) -> float:
        return self._soft

    @property
    def semiangle_cutoff(self) -> float:
        """The semiangle cutoff [mrad]."""
        return self._semiangle_cutoff

    @semiangle_cutoff.setter
    def semiangle_cutoff(self, value: float):
        self._semiangle_cutoff = value

    @property
    def focal_spread(self) -> float:
        """The focal spread [Å]."""
        return self._focal_spread

    @focal_spread.setter
    def focal_spread(self, value: float):
        """The angular spread [mrad]."""
        self._focal_spread = value

    @property
    def angular_spread(self) -> float:
        return self._angular_spread

    @angular_spread.setter
    def angular_spread(self, value: float):
        self._angular_spread = value

<<<<<<< HEAD
    @property
    def flip_phase(self) -> bool:
        return self._flip_phase

    @flip_phase.setter
    def flip_phase(self, value: bool):
        self._flip_phase = value

    @property
    def wiener_snr(self) -> float:
        return self._wiener_snr

    @wiener_snr.setter
    def wiener_snr(self, value: float):
        self._wiener_snr = value

    def _evaluate_with_alpha_and_phi(self, alpha, phi):
=======
    def _evaluate_to_match(self, component, alpha, phi):

        expanded_axes = ()
        for i, axis_metadata in enumerate(self.ensemble_axes_metadata):
            expand = all([a != axis_metadata for a in component.ensemble_axes_metadata])
            if expand:
                expanded_axes += (i,)

        array = component._evaluate_with_alpha_and_phi(alpha, phi)

        return np.expand_dims(array, expanded_axes)

    def _evaluate_with_alpha_and_phi(self, alpha, phi, keep_all: bool = False):

        match_dims = tuple(range(-len(alpha.shape), 0))

>>>>>>> 380e0c4f
        array = self._aberrations._evaluate_with_alpha_and_phi(alpha, phi)

        if self._spatial_envelope.angular_spread != 0.0:
            new_aberrations_dims = tuple(range(len(self._aberrations.ensemble_shape)))
            old_match_dims = new_aberrations_dims + match_dims

            added_dims = int(hasattr(self._spatial_envelope.angular_spread, "values"))
            new_match_dims = (
                tuple(range(len(self._spatial_envelope.ensemble_shape) - added_dims))
                + match_dims
            )

            new_array = self._spatial_envelope._evaluate_with_alpha_and_phi(alpha, phi)
            array, new_array = expand_dims_to_match(
                array, new_array, match_dims=[old_match_dims, new_match_dims]
            )

            array = array * new_array

        if self._temporal_envelope.focal_spread != 0.0:
            new_array = self._temporal_envelope._evaluate_with_alpha_and_phi(alpha, phi)
            array, new_array = expand_dims_to_match(
                array, new_array, match_dims=2 * [match_dims]
            )
            array = array * new_array

        if self._aperture.semiangle_cutoff != np.inf:
            new_array = self._aperture._evaluate_with_alpha_and_phi(alpha, phi)
            array, new_array = expand_dims_to_match(
                array, new_array, match_dims=2 * [match_dims]
            )
            array = array * new_array

        if self._wiener_snr != 0.0:
            return (1 + 1/self._wiener_snr) * array**2 / (array**2 + 1/self._wiener_snr)

        elif self._flip_phase:
            return (array.real - (1j) * np.abs(array.imag))

        else:
            return array

    def profiles(self, max_angle: float = None, phi: float = 0.0):

        if max_angle is None:
            if self.semiangle_cutoff == np.inf:
                max_angle = 50
            else:
                max_angle = self._max_semiangle_cutoff * 1.6

        sampling = max_angle / 1000.0 / 1000.0
        alpha = np.arange(0, max_angle / 1000.0, sampling).astype(np.float32)

        components = {}

        components["ctf"] = self._evaluate_to_match(self._aberrations, alpha, phi).imag

<<<<<<< HEAD
        axis_metadata = ["ctf"]
        metadata = {"energy": self.energy}

        _transfers = -aberrations.imag * envelope

        if self._flip_phase:
            _transfers = np.abs(_transfers)

        if self._wiener_snr != 0.0:
            _transfers = (1 + 1/self._wiener_snr) * _transfers**2 / (_transfers**2 + 1/self._wiener_snr)

        profiles = [
            ReciprocalSpaceLineProfiles(
                _transfers,
                sampling=sampling,
                metadata=metadata,
                ensemble_axes_metadata=self._aberrations.ensemble_axes_metadata,
=======
        if self._spatial_envelope.angular_spread != 0.0:
            components["spatial_envelope"] = self._evaluate_to_match(
                self._spatial_envelope, alpha, phi
            )

        if self._temporal_envelope.focal_spread != 0.0:
            components["temporal_envelope"] = self._evaluate_to_match(
                self._temporal_envelope, alpha, phi
>>>>>>> 380e0c4f
            )

        if self._aperture.semiangle_cutoff != np.inf:
            components["aperture"] = self._evaluate_to_match(self._aperture, alpha, phi)

        components["ctf"] = reduce(lambda x, y: x*y, tuple(components.values()))
        ensemble_axes_metadata = self.ensemble_axes_metadata

        if len(components) > 1:
            profiles = np.stack(
                np.broadcast_arrays(*list(components.values())),
                axis=-2,
            )

            component_metadata = [
                OrdinalAxis(label="", values=tuple(components.keys()))
            ]

            ensemble_axes_metadata = ensemble_axes_metadata + component_metadata
        else:
            profiles = components["ctf"]

        metadata = {"energy": self.energy}

        profiles = ReciprocalSpaceLineProfiles(
            profiles,
            sampling=sampling,
            metadata=metadata,
            ensemble_axes_metadata=ensemble_axes_metadata,
        )

        return profiles

        # print(aberrations.shape, spatial_envelope.shape, temporal_envelope.shape, aperture.shape, envelope.shape)
        # sss
        # aberrations, spatial_envelope = expand_dims_to_match(aperture, aberrations, match_dims)
        #
        # #array =
        #
        # # temporal_envelope = self._temporal_envelope._evaluate_with_alpha_and_phi(
        # #     alpha, phi
        # # )
        # aperture = self._aperture._evaluate_with_alpha_and_phi(alpha, phi)
        #
        # match_dims = [(-1,), (-1,)]
        #
        # arr1 = aberrations
        # arr2 = aperture
        #
        #
        #
        # print(arr1.shape, arr2.shape)
        #
        # array = aberrations * aperture

        # envelope = aperture * temporal_envelope * spatial_envelope
        #
        # sampling = alpha[1] / energy2wavelength(self.energy)
        #
        # axis_metadata = ["ctf"]
        # metadata = {"energy": self.energy}
        # profiles = [
        #     ReciprocalSpaceLineProfiles(
        #         -aberrations.imag * envelope,
        #         sampling=sampling,
        #         metadata=metadata,
        #         ensemble_axes_metadata=self._aberrations.ensemble_axes_metadata,
        #     )
        # ]
        #
        # if self._aperture.semiangle_cutoff != np.inf:
        #     profiles += [
        #         ReciprocalSpaceLineProfiles(
        #             aperture, sampling=sampling, metadata=metadata
        #         )
        #     ]
        #     axis_metadata += ["aperture"]
        #
        # if (
        #     self._temporal_envelope.focal_spread > 0.0
        #     and self._spatial_envelope.angular_spread > 0.0
        # ):
        #     profiles += [
        #         ReciprocalSpaceLineProfiles(
        #             envelope, sampling=sampling, metadata=metadata
        #         )
        #     ]
        #     axis_metadata += ["envelope"]
        #
        # if self._temporal_envelope.focal_spread > 0.0:
        #     profiles += [
        #         ReciprocalSpaceLineProfiles(
        #             temporal_envelope, sampling=sampling, metadata=metadata
        #         )
        #     ]
        #     axis_metadata += ["temporal"]
        #
        # if self._spatial_envelope.angular_spread > 0.0:
        #     profiles += [
        #         ReciprocalSpaceLineProfiles(
        #             spatial_envelope,
        #             sampling=sampling,
        #             metadata=metadata,
        #             ensemble_axes_metadata=self._aberrations.ensemble_axes_metadata,
        #         )
        #     ]
        #     axis_metadata += ["spatial"]
        #
        # if len(profiles) > 1:
        #     return stack(
        #         profiles, axis_metadata=OrdinalAxis(values=tuple(axis_metadata))
        #     )
        # else:
        #     return profiles[0]


def nyquist_sampling(semiangle_cutoff: float, energy: float) -> float:
    """
    Calculate the Nyquist sampling.

    Parameters
    ----------
    semiangle_cutoff: float
        Semiangle cutoff [mrad].
    energy: float
        Electron energy [eV].
    """
    wavelength = energy2wavelength(energy)
    return 1 / (4 * semiangle_cutoff / wavelength * 1e-3)


def scherzer_defocus(Cs: float, energy: float) -> float:
    """
    Calculate the Scherzer defocus.

    Parameters
    ----------
    Cs: float
        Spherical aberration [Å].
    energy: float
        Electron energy [eV].
    """
    return np.sign(Cs) * np.sqrt(3 / 2 * np.abs(Cs) * energy2wavelength(energy))


def point_resolution(Cs: float, energy: float) -> float:
    """
    Calculate the Scherzer point resolution.

    Parameters
    ----------
    Cs: float
        Spherical aberration [Å].
    energy: float
        Electron energy [eV].
    """
    return (energy2wavelength(energy) ** 3 * np.abs(Cs) / 6) ** (1 / 4)


def polar2cartesian(polar):
    """
    Convert between polar and Cartesian aberration coefficients.

    Parameters
    ----------
    polar : dict
        Mapping from polar aberration symbols to their corresponding values.

    Returns
    -------
    cartesian : dict
        Mapping from Cartesian aberration symbols to their corresponding values.
    """

    polar = defaultdict(lambda: 0, polar)

    cartesian = dict()
    cartesian["C10"] = polar["C10"]
    cartesian["C12a"] = -polar["C12"] * np.cos(2 * polar["phi12"])
    cartesian["C12b"] = polar["C12"] * np.sin(2 * polar["phi12"])
    cartesian["C21a"] = polar["C21"] * np.sin(polar["phi21"])
    cartesian["C21b"] = polar["C21"] * np.cos(polar["phi21"])
    cartesian["C23a"] = -polar["C23"] * np.sin(3 * polar["phi23"])
    cartesian["C23b"] = polar["C23"] * np.cos(3 * polar["phi23"])
    cartesian["C30"] = polar["C30"]
    cartesian["C32a"] = -polar["C32"] * np.cos(2 * polar["phi32"])
    cartesian["C32b"] = polar["C32"] * np.cos(np.pi / 2 - 2 * polar["phi32"])
    cartesian["C34a"] = polar["C34"] * np.cos(-4 * polar["phi34"])
    K = np.sqrt(3 + np.sqrt(8.0))
    cartesian["C34b"] = (
        1
        / 4.0
        * (1 + K**2) ** 2
        / (K**3 - K)
        * polar["C34"]
        * np.cos(4 * np.arctan(1 / K) - 4 * polar["phi34"])
    )

    return cartesian


def cartesian2polar(cartesian):
    """
    Convert between Cartesian and polar aberration coefficients.

    Parameters
    ----------
    cartesian : dict
        Mapping from Cartesian aberration symbols to their corresponding values.

    Returns
    -------
    polar : dict
        Mapping from polar aberration symbols to their corresponding values.
    """

    cartesian = defaultdict(lambda: 0, cartesian)

    polar = dict()
    polar["C10"] = cartesian["C10"]
    polar["C12"] = -np.sqrt(cartesian["C12a"] ** 2 + cartesian["C12b"] ** 2)
    polar["phi12"] = -np.arctan2(cartesian["C12b"], cartesian["C12a"]) / 2.0
    polar["C21"] = np.sqrt(cartesian["C21a"] ** 2 + cartesian["C21b"] ** 2)
    polar["phi21"] = np.arctan2(cartesian["C21a"], cartesian["C21b"])
    polar["C23"] = np.sqrt(cartesian["C23a"] ** 2 + cartesian["C23b"] ** 2)
    polar["phi23"] = -np.arctan2(cartesian["C23a"], cartesian["C23b"]) / 3.0
    polar["C30"] = cartesian["C30"]
    polar["C32"] = -np.sqrt(cartesian["C32a"] ** 2 + cartesian["C32b"] ** 2)
    polar["phi32"] = -np.arctan2(cartesian["C32b"], cartesian["C32a"]) / 2.0
    polar["C34"] = np.sqrt(cartesian["C34a"] ** 2 + cartesian["C34b"] ** 2)
    polar["phi34"] = np.arctan2(cartesian["C34b"], cartesian["C34a"]) / 4

    return polar<|MERGE_RESOLUTION|>--- conflicted
+++ resolved
@@ -44,8 +44,7 @@
         *args,
         **kwargs,
     ):
-        self._semiangle_cutoff = _validate_distribution(semiangle_cutoff)
-
+        self._semiangle_cutoff = semiangle_cutoff
         super().__init__(
             energy=energy, extent=extent, gpts=gpts, sampling=sampling, **kwargs
         )
@@ -244,6 +243,8 @@
         zeros = (slice(None),) * len(self.ensemble_shape) + (0,) * (
             len(denominator.shape) - len(self.ensemble_shape)
         )
+
+        denominator[zeros] = 1.0
 
         array = xp.clip(
             (semiangle_cutoff - alpha) / denominator + 0.5, a_min=0.0, a_max=1.0
@@ -1270,7 +1271,6 @@
     def angular_spread(self, value: float):
         self._angular_spread = value
 
-<<<<<<< HEAD
     @property
     def flip_phase(self) -> bool:
         return self._flip_phase
@@ -1288,7 +1288,6 @@
         self._wiener_snr = value
 
     def _evaluate_with_alpha_and_phi(self, alpha, phi):
-=======
     def _evaluate_to_match(self, component, alpha, phi):
 
         expanded_axes = ()
@@ -1305,7 +1304,6 @@
 
         match_dims = tuple(range(-len(alpha.shape), 0))
 
->>>>>>> 380e0c4f
         array = self._aberrations._evaluate_with_alpha_and_phi(alpha, phi)
 
         if self._spatial_envelope.angular_spread != 0.0:
@@ -1363,25 +1361,6 @@
 
         components["ctf"] = self._evaluate_to_match(self._aberrations, alpha, phi).imag
 
-<<<<<<< HEAD
-        axis_metadata = ["ctf"]
-        metadata = {"energy": self.energy}
-
-        _transfers = -aberrations.imag * envelope
-
-        if self._flip_phase:
-            _transfers = np.abs(_transfers)
-
-        if self._wiener_snr != 0.0:
-            _transfers = (1 + 1/self._wiener_snr) * _transfers**2 / (_transfers**2 + 1/self._wiener_snr)
-
-        profiles = [
-            ReciprocalSpaceLineProfiles(
-                _transfers,
-                sampling=sampling,
-                metadata=metadata,
-                ensemble_axes_metadata=self._aberrations.ensemble_axes_metadata,
-=======
         if self._spatial_envelope.angular_spread != 0.0:
             components["spatial_envelope"] = self._evaluate_to_match(
                 self._spatial_envelope, alpha, phi
@@ -1390,7 +1369,6 @@
         if self._temporal_envelope.focal_spread != 0.0:
             components["temporal_envelope"] = self._evaluate_to_match(
                 self._temporal_envelope, alpha, phi
->>>>>>> 380e0c4f
             )
 
         if self._aperture.semiangle_cutoff != np.inf:
