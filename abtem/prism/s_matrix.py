"""Module describing the scattering matrix used in the PRISM algorithm."""
import inspect
import operator
import warnings
from abc import abstractmethod
from functools import partial, reduce
from typing import Union, Tuple, Dict, List

import dask.array as da
import numpy as np
from ase import Atoms

from abtem.core.array import validate_lazy, HasArray, ComputableList
from abtem.core.axes import OrdinalAxis, AxisMetadata
from abtem.core.backend import get_array_module, cp, validate_device
from abtem.core.chunks import chunk_ranges, validate_chunks, equal_sized_chunks
from abtem.core.complex import abs2
from abtem.core.energy import Accelerator
from abtem.core.fft import fft2
from abtem.core.grid import Grid, GridUndefinedError
from abtem.measurements import BaseMeasurement
from abtem.detectors import (
    BaseDetector,
    _validate_detectors,
    WavesDetector,
    FlexibleAnnularDetector,
)
from abtem.potentials import BasePotential, _validate_potential
from abtem.waves import Waves, Probe, _finalize_lazy_measurements
from abtem.waves import BaseWaves
from abtem.multislice import (
    allocate_multislice_measurements,
    multislice_and_detect,
)
from abtem.prism.utils import (
    prism_wave_vectors,
    plane_waves,
    wrapped_crop_2d,
    prism_coefficients,
    minimum_crop,
    batch_crop_2d,
)
from abtem.scan import BaseScan, _validate_scan, GridScan
from abtem.transfer import CTF


class BaseSMatrix(BaseWaves):
    """Base class for scattering matrices. Documented in subclasses"""

    @property
    @abstractmethod
    def wave_vectors(self):
        pass

    def __len__(self) -> int:
        return len(self.wave_vectors)

    @property
    def base_axes_metadata(self) -> List[AxisMetadata]:
        return [
                   OrdinalAxis(label="(n, m)", values=self.wave_vectors)
               ] + super().base_axes_metadata  # noqa

    @property
    def base_shape(self):
        return (len(self),) + super().base_shape


def _validate_interpolation(interpolation: Union[int, Tuple[int, int]]):
    if isinstance(interpolation, int):
        interpolation = (interpolation,) * 2
    elif not len(interpolation) == 2:
        raise ValueError("Interpolation factor must be an integer.")
    return tuple(interpolation)


def _common_kwargs(a, b):
    a_kwargs = inspect.signature(a).parameters.keys()
    b_kwargs = inspect.signature(b).parameters.keys()
    return set(a_kwargs).intersection(b_kwargs)


def _validate_wave_vectors(wave_vectors):
    return [
        (float(wave_vector[0]), float(wave_vector[1])) for wave_vector in wave_vectors
    ]


class SMatrixArray(HasArray, BaseSMatrix):
    """
    A scattering matrix defined by a given array of dimension 3, where the first indexes the probe plane waves and the
    latter two are the `y` and `x` scan directions.

    Parameters
    ----------
    array : np.ndarray
        Array defining the scattering matrix.
    wave_vectors : np.ndarray
        Array defining the wave vectors corresponding to each probe plane wave.
    planewave_cutoff : float
        The radial cutoff of the plane-wave expansion [mrad].
    energy : float
        Electron energy [eV].
    sampling : one or two float, optional
        Lateral sampling of wave functions [1 / Å]. Provide only if potential is not given. Will be ignored if 'gpts'
        is also provided.
    extent : one or two float, optional
        Lateral extent of wave functions [Å]. Provide only if potential is not given.
    interpolation : one or two int, optional
        Interpolation factor in the `x` and `y` directions (default is 1, ie. no interpolation). If a single value is
        provided, assumed to be the same for both directions.
    cropping_window  # TODO: add documentation
    window_offset  # TODO: add documentation
    device : str, optional
        The calculations will be carried out on this device ('cpu' or 'gpu'). Default is 'cpu'. The default is determined by the user configuration.
    ensemble_axes_metadata : list of AxesMetadata
        Axis metadata for each ensemble axis. The axis metadata must be compatible with the shape of the array.
    metadata : dict
        A dictionary defining wave function metadata. All items will be added to the metadata of measurements derived
        from the waves.
    """

    _base_dims = 3  # S matrices are assumed to have three dimensions

    def __init__(
<<<<<<< HEAD
        self,
        array: np.ndarray,
        wave_vectors: np.ndarray,
        planewave_cutoff: float,
        energy: float = None,
        sampling: Union[float, Tuple[float, float]] = None,
        extent: Union[float, Tuple[float, float]] = None,
        interpolation: Union[int, Tuple[int, int]] = 1,
        # tilt: Tuple[float, float] = (0.0, 0.0),
        cropping_window: Tuple[int, int] = (0, 0),
        window_offset: Tuple[int, int] = (0, 0),
        device=None,
        ensemble_axes_metadata: List[AxisMetadata] = None,
        metadata: Dict = None,
=======
            self,
            array: np.ndarray,
            wave_vectors: np.ndarray,
            planewave_cutoff: float,
            energy: float = None,
            interpolation: Union[int, Tuple[int, int]] = (1, 1),
            sampling: Union[float, Tuple[float, float]] = None,
            extent: Union[float, Tuple[float, float]] = None,
            # tilt: Tuple[float, float] = (0.0, 0.0),
            cropping_window: Tuple[int, int] = (0, 0),
            window_offset: Tuple[int, int] = (0, 0),
            device=None,
            ensemble_axes_metadata: List[AxisMetadata] = None,
            metadata: Dict = None,
>>>>>>> fe82aa50
    ):

        if len(array.shape) < 2:
            raise RuntimeError("Wave function array should have 2 dimensions or more")

        self._array = array
        self._grid = Grid(
            extent=extent, gpts=array.shape[-2:], sampling=sampling, lock_gpts=True
        )
        self._accelerator = Accelerator(energy=energy)
        # self._beam_tilt = BeamTilt(tilt=tilt)

        self._ensemble_axes_metadata = (
            [] if ensemble_axes_metadata is None else ensemble_axes_metadata
        )

        self._metadata = {} if metadata is None else metadata

        self._wave_vectors = _validate_wave_vectors(wave_vectors)
        self._planewave_cutoff = planewave_cutoff
        self._cropping_window = tuple(cropping_window)
        self._window_offset = tuple(window_offset)
        self._interpolation = _validate_interpolation(interpolation)
        self._device = device

        self._check_axes_metadata()

    @property
    def tilt(self):
        return (0.0, 0.0)

    @property
    def device(self):
        return self._device

    @classmethod
    def from_waves(cls, waves, **kwargs):
        kwargs.update({key: getattr(waves, key) for key in _common_kwargs(cls, Waves)})
        kwargs["ensemble_axes_metadata"] = kwargs["ensemble_axes_metadata"][:-1]
        return cls(**kwargs)

    @property
    def waves(self):
        kwargs = {
            key: getattr(self, key) for key in _common_kwargs(self.__class__, Waves)
        }
        kwargs["ensemble_axes_metadata"] = (
                kwargs["ensemble_axes_metadata"] + self.base_axes_metadata[:-2]
        )
        return Waves(**kwargs)

    def _copy_with_new_waves(self, waves):
        keys = set(
            inspect.signature(self.__class__).parameters.keys()
        ) - _common_kwargs(self.__class__, Waves)
        kwargs = {key: getattr(self, key) for key in keys}
        return self.from_waves(waves, **kwargs)

    @property
    def metadata(self) -> Dict:
        self._metadata["energy"] = self.energy
        return self._metadata

    @property
    def ensemble_axes_metadata(self):
        return self._ensemble_axes_metadata

    @property
    def window_offset(self):
        return self._window_offset

    @property
    def ensemble_shape(self):
        return self.array.shape[:-3]

    @property
    def interpolation(self):
        return self._interpolation

    def rechunk_planewaves(self, chunks=None):

        if chunks is None:
            chunks = self.chunks[-2:]
        else:
            chunks = validate_chunks(self.gpts, chunks)

        chunks = self.chunks[:-3] + ((self.shape[-3],),) + chunks

        self._array = self.array.rechunk(chunks)

        return self

    @property
    def planewave_cutoff(self):
        return self._planewave_cutoff

    @property
    def wave_vectors(self):
        return self._wave_vectors

    @property
    def cropping_window(self):
        return self._cropping_window

    @property
    def window_extent(self):
        return (
            self.cropping_window[0] * self.sampling[0],
            self.cropping_window[1] * self.sampling[1],
        )

    @property
    def antialias_cutoff_gpts(self):
        return self.waves.antialias_cutoff_gpts

    @property
    def interpolated_antialias_cutoff_gpts(self):
        if self.antialias_cutoff_gpts is None:
            return None

        return (
            self.antialias_cutoff_gpts[0] // self.interpolation[0],
            self.antialias_cutoff_gpts[1] // self.interpolation[1],
        )

    def multislice(self, potential: BasePotential = None):
        waves = self.waves.multislice(potential)
        return self._copy_with_new_waves(waves)

    def reduce_to_waves(self, scan: BaseScan, ctf: CTF) -> "Waves":
        array = self.waves.array

        if self._device == "gpu" and isinstance(array, np.ndarray):
            array = cp.asarray(array)

        xp = get_array_module(array)

        positions = scan.get_positions()
        positions = xp.asarray(positions)

        coefficients = prism_coefficients(
            positions, ctf=ctf, wave_vectors=self.wave_vectors, xp=xp
        )

        if self.cropping_window != self.gpts:
            pixel_positions = positions / xp.array(self.waves.sampling) - xp.asarray(
                self.window_offset
            )

            crop_corner, size, corners = minimum_crop(
                pixel_positions, self.cropping_window
            )
            array = wrapped_crop_2d(array, crop_corner, size)

            array = xp.tensordot(coefficients, array, axes=[-1, -3])

            if len(self.waves.shape) > 3:
                array = xp.moveaxis(array, -3, 0)

            array = batch_crop_2d(array, corners, self.cropping_window)

        else:
            array = xp.tensordot(coefficients, array, axes=[-1, -3])

            if len(self.waves.shape) > 3:
                array = xp.moveaxis(array, -3, 0)

        ensemble_axes_metadata = (
                self.waves.ensemble_axes_metadata[:-1]
                + ctf.ensemble_axes_metadata
                + scan.ensemble_axes_metadata
        )
        waves = Waves(
            array,
            sampling=self.sampling,
            energy=self.energy,
            ensemble_axes_metadata=ensemble_axes_metadata,
        )
        return waves

    def dummy_probes(self, scan: BaseScan = None, ctf: CTF = None):

        if ctf is None:
            ctf = CTF(energy=self.energy, semiangle_cutoff=self.planewave_cutoff)

        probes = Probe._from_ctf(
            extent=self.window_extent,
            gpts=self.cropping_window,
            ctf=ctf,
            energy=self.energy,
            device=self._device,
        )

        if scan is not None:
            probes = probes.insert_transform(scan)

        return probes

    def batch_reduce_to_measurements(
            self,
            scan: BaseScan,
            ctf: CTF,
            detectors: List[BaseDetector],
            reduction_max_batch: int,
    ) -> Tuple[Union[BaseMeasurement, Waves], ...]:

        dummy_probes = self.dummy_probes(scan=scan, ctf=ctf)

        measurements = allocate_multislice_measurements(
            dummy_probes,
            detectors,
            extra_ensemble_axes_shape=self.waves.ensemble_shape[:-1],
            extra_ensemble_axes_metadata=self.waves.ensemble_axes_metadata[:-1],
        )

        for _, slics, sub_scan in scan.generate_blocks(reduction_max_batch):

            for _, ctf_slics, sub_ctf in ctf.generate_blocks(1):
                waves = self.reduce_to_waves(sub_scan, sub_ctf)
                indices = (
                        (slice(None),) * (len(self.waves.shape) - 3) + ctf_slics + slics
                )

                for detector, measurement in measurements.items():
                    measurement.array[indices] = detector.detect(waves).array

        return tuple(measurements.values())

    def partial(self):
        def prism_partial(
                array, waves_partial, window_overlap, kwargs, block_info=None
        ):

            waves = waves_partial(array)
            if block_info is not None:
                window_offset = (
                    block_info[0]["array-location"][-2][0]
                    - (block_info[0]["chunk-location"][-2] * 2 + 1) * window_overlap[0],
                    block_info[0]["array-location"][-1][0]
                    - (block_info[0]["chunk-location"][-1] * 2 + 1) * window_overlap[1],
                )

            else:
                window_offset = (0, 0)

            return SMatrixArray.from_waves(waves, window_offset=window_offset, **kwargs)

        kwargs = {
            "wave_vectors": self.wave_vectors,
            "planewave_cutoff": self.planewave_cutoff,
            "device": self.device,
            "cropping_window": self.cropping_window,
            "interpolation": self.interpolation,
        }

        return partial(
            prism_partial,
            waves_partial=self.waves.from_partitioned_args(),
            kwargs=kwargs,
        )

    def _chunk_extents(self):
        chunks = self.waves.chunks[-2:]
        return tuple(
            tuple((cc[0] * d, cc[1] * d) for cc in c)
            for c, d in zip(chunk_ranges(chunks), self.sampling)
        )

    def _window_overlap(self):
        return self.cropping_window[0] // 2, self.cropping_window[1] // 2

    def _overlap_depth(self):
        if self.cropping_window == self.gpts:
            return 0

        window_overlap = self._window_overlap()
        return [
            {
                **{i: 0 for i in range(0, len(self.waves.shape) - 2)},
                **{
                    j: window_overlap[i]
                    for i, j in enumerate(
                        range(len(self.waves.shape) - 2, len(self.waves.shape))
                    )
                },
            }
        ]

    def _validate_rechunk_scheme(self, rechunk_scheme="auto"):

        if rechunk_scheme == "auto":
            rechunk_scheme = "interpolation"

        if rechunk_scheme == "interpolation":
            num_chunks = self.interpolation

        elif isinstance(rechunk_scheme, tuple):
            num_chunks = rechunk_scheme

            assert len(rechunk_scheme) == 2
        else:
            raise RuntimeError

        return tuple(
            equal_sized_chunks(n, num_chunks=nsc)
            for n, nsc in zip(self.gpts, num_chunks)
        )

    def _validate_reduction_max_batch(self, scan, reduction_max_batch="auto"):

        shape = (len(scan),) + self.cropping_window
        chunks = (reduction_max_batch, -1, -1)

        return validate_chunks(shape, chunks, dtype=np.dtype("complex64"))[0][0]

    @staticmethod
    def lazy_reduce(
            array,
            scan,
            scan_chunks,
            s_matrix_partial,
            window_overlap,
            ctf,
            detectors,
            reduction_max_batch,
            block_info=None,
    ):

        if len(scan.ensemble_shape) == 1:
            block_index = (
                np.ravel_multi_index(
                    block_info[0]["chunk-location"][-2:],
                    block_info[0]["num-chunks"][-2:],
                ),
            )
        else:
            block_index = block_info[0]["chunk-location"][-2:]

        num_positions = reduce(
            operator.mul,
            tuple(
                scan_chunk[index] for scan_chunk, index in zip(scan_chunks, block_index)
            ),
        )

        # if num_positions == 0:
        #
        #     measurements = []
        #
        #     for detector in detectors:
        #         measurement_type =
        #
        #
        #
        #     measurements = [for detector in detectors]
        #     return

        #    return np.array((), dtype=object)

        scan = scan.select_block(block_index, scan_chunks)

        s_matrix = s_matrix_partial(
            array, window_overlap=window_overlap, block_info=block_info
        )

        measurements = s_matrix.batch_reduce_to_measurements(
            scan, ctf, detectors, reduction_max_batch
        )

        arr = np.zeros((1,) * (len(array.shape) - 1), dtype=object)
        arr.itemset(measurements)
        return arr

    def reduce(
            self,
            scan: BaseScan = None,
            ctf: CTF = None,
            detectors: Union[BaseDetector, List[BaseDetector]] = None,
            reduction_max_batch: Union[int, str] = "auto",
            rechunk_scheme: Union[Tuple[int, int], str] = "auto",
    ):

        """
        Scan the probe across the potential and record a measurement for each detector.

        Parameters
        ----------
        detectors : List of Detector objects
            The detectors recording the measurements.
        scan : Scan object
            Scan defining the positions of the probe wave functions.
        ctf: CTF object, optional
            The probe contrast transfer function. Default is None (aperture is set by the planewave cutoff).
        reduction_max_batch : int or str, optional
            Number of positions per reduction operation. A large number of positions better utilize thread
            parallelization, but requires more memory and floating point operations. The optimal value is highly
            dependent on
        rechunk_scheme : two int or str, optional
            Partitioning of the scan. The scattering matrix will be reduced in similarly partitioned chunks.
            Should be equal to or greater than the interpolation.
        """

        self.accelerator.check_is_defined()

        if ctf is None:
            ctf = CTF(energy=self.waves.energy, semiangle_cutoff=self.planewave_cutoff)

        if ctf.semiangle_cutoff == np.inf:
            ctf.semiangle_cutoff = self.planewave_cutoff

        squeeze_scan = False
        if scan is None:
            squeeze_scan = True
            scan = self.extent[0] / 2, self.extent[1] / 2

        scan = _validate_scan(
            scan, Probe._from_ctf(extent=self.extent, ctf=ctf, energy=self.energy)
        )

        detectors = _validate_detectors(detectors)

        reduction_max_batch = self._validate_reduction_max_batch(
            scan, reduction_max_batch
        )

        if self.is_lazy:
            chunks = self._validate_rechunk_scheme(rechunk_scheme=rechunk_scheme)

            s_matrix = self.rechunk_planewaves(chunks=chunks)

            scan, scan_chunks = scan.sort_into_extents(self._chunk_extents())

            chunks = s_matrix.chunks[:-3] + (1,) * len(ctf.ensemble_shape) + (1, 1)

            array = da.map_overlap(
                self.lazy_reduce,
                self.array,
                scan=scan,
                scan_chunks=scan_chunks,
                drop_axis=len(self.shape) - 3,
                align_arrays=False,
                chunks=chunks,
                depth=self._overlap_depth(),
                s_matrix_partial=self.partial(),
                window_overlap=self._window_overlap(),
                ctf=ctf,
                detectors=detectors,
                reduction_max_batch=reduction_max_batch,
                trim=False,
                boundary="periodic",
                meta=np.array((), dtype=np.complex64),
            )

            dummy_probes = self.dummy_probes(scan=scan, ctf=ctf)

            if len(scan.ensemble_shape) != 2:
                array = array.reshape(
                    array.shape[:-2] + (array.shape[-2] * array.shape[-1],)
                )

            ctf_chunks = tuple((n,) for n in ctf.ensemble_shape)

            chunks = self.chunks[:-3] + ctf_chunks + scan_chunks

            measurements = _finalize_lazy_measurements(
                array,
                waves=dummy_probes,
                detectors=detectors,
                extra_ensemble_axes_metadata=self.ensemble_axes_metadata,
                chunks=chunks,
            )

            measurements = (
                (measurements,) if not isinstance(measurements, tuple) else measurements
            )

        else:
            measurements = self.batch_reduce_to_measurements(
                scan, ctf, detectors, reduction_max_batch
            )

        if squeeze_scan:
            if isinstance(measurements, tuple):
                measurements = tuple(
                    measurement.squeeze((-3,)) for measurement in measurements
                )
            else:
                measurements = measurements.squeeze((-3,))

        return (
            measurements[0] if len(measurements) == 1 else ComputableList(measurements)
        )

    def scan(
            self,
            scan: BaseScan = None,
            ctf: CTF = None,
            detectors: Union[BaseDetector, List[BaseDetector]] = None,
            reduction_max_batch: Union[int, str] = "auto",
            rechunk_scheme: Union[Tuple[int, int], str] = "auto",
    ):
        if scan is None:
            scan = GridScan()

        if detectors is None:
            detectors = [FlexibleAnnularDetector()]

        return self.reduce(
            scan=scan,
            ctf=ctf,
            detectors=detectors,
            reduction_max_batch=reduction_max_batch,
            rechunk_scheme=rechunk_scheme,
        )


def round_gpts_to_multiple_of_interpolation(
        gpts: Tuple[int, int], interpolation: Tuple[int, int]
) -> Tuple[int, int]:
    return tuple(n + (-n) % f for f, n in zip(interpolation, gpts))  # noqa


class SMatrix(BaseSMatrix):
    """
    The scattering matrix is used for simulating STEM experiments using the PRISM algorithm.

    Parameters
    ----------
    planewave_cutoff : float
        The radial cutoff of the plane-wave expansion [mrad].
    energy : float
        Electron energy [eV].
    potential : Atoms or AbstractPotential, optional
        Atoms or a potential that the scattering matrix represents. If given as atoms, a default potential will be created.
        If nothing is provided the scattering matrix will represent a vacuum potential, in which case the sampling and extent
        must be provided.
    gpts : one or two int, optional
        Number of grid points describing the wave functions. Provide only if potential is not given.
    sampling : one or two float, optional
        Lateral sampling of wave functions [1 / Å]. Provide only if potential is not given. Will be ignored if 'gpts'
        is also provided.
    extent : one or two float, optional
        Lateral extent of wave functions [Å]. Provide only if potential is not given.
    interpolation : one or two int, optional
        Interpolation factor in the `x` and `y` directions (default is 1, ie. no interpolation). If a single value is
        provided, assumed to be the same for both directions.
    normalize : {'probe', 'planewaves'}
        Normalization of the scattering matrix. The default 'probe' is standard S matrix formalism, whereby the sum of
        all waves in the PRISM expansion is equal to 1; 'planewaves' is needed for core-loss calculations.
    downsample : {'cutoff', 'valid'} or float or bool
        Controls whether to downsample the probe wave functions after each run of the multislice algorithm.

            ``cutoff`` :
                Downsample to the antialias cutoff scattering angle (default).

            ``valid`` :
                Downsample to the largest rectangle that fits inside the circle with a radius defined by the antialias cutoff
                scattering angle.

            float :
                Downsample to a specified maximum scattering angle [mrad].
    device : str, optional
        The calculations will be carried out on this device ('cpu' or 'gpu'). Default is 'cpu'. The default is determined by the user configuration.
    store_on_host : bool, optional
        If True, store the scattering matrix in host (cpu) memory so that the necessary memory is transferred as chunks to
        the device to run calculations (default is False).
    """

    def __init__(
            self,
            planewave_cutoff: float,
            energy: float,
            potential: Union[Atoms, BasePotential] = None,
            gpts: Union[int, Tuple[int, int]] = None,
            sampling: Union[float, Tuple[float, float]] = None,
            extent: Union[float, Tuple[float, float]] = None,
            interpolation: Union[int, Tuple[int, int]] = 1,
            normalize: str = "probe",
            downsample: Union[bool, str] = "cutoff",
            # tilt: Tuple[float, float] = (0.0, 0.0),
            device: str = None,
            store_on_host: bool = False,
    ):

        self._device = validate_device(device)
        self._grid = Grid(extent=extent, gpts=gpts, sampling=sampling)

        self.set_potential(potential)

        self._interpolation = _validate_interpolation(interpolation)
        self._planewave_cutoff = planewave_cutoff
        self._downsample = downsample

        self._accelerator = Accelerator(energy=energy)
        # self._beam_tilt = BeamTilt(tilt=tilt)

        self._normalize = normalize
        self._store_on_host = store_on_host

        assert planewave_cutoff > 0.0

        if not all(n % f == 0 for f, n in zip(self.interpolation, self.gpts)):
            warnings.warn(
                "The interpolation factor does not exactly divide 'gpts', normalization may not be exactly preserved."
            )

    def set_potential(self, potential):
        self._potential = _validate_potential(potential)

        if self._potential is not None:
            self.grid.match(self._potential)
            self._grid = self._potential.grid
        else:
            try:
                self.grid.check_is_defined()
            except GridUndefinedError:
                raise ValueError("Provide a potential or provide 'extent' and 'gpts'.")

    @property
    def tilt(self):
        return (0, 0)

    def round_gpts_to_interpolation(self):
        rounded = round_gpts_to_multiple_of_interpolation(self.gpts, self.interpolation)
        if rounded == self.gpts:
            return self

        self.gpts = rounded
        return self

    @property
    def downsample(self):
        return self._downsample

    @property
    def store_on_host(self):
        return self._store_on_host

    @property
    def metadata(self):
        return {"energy": self.energy}

    @property
    def shape(self):
        return (len(self),) + self.gpts

    @property
    def ensemble_shape(self):
        if self.potential is not None:
            return self.potential.ensemble_shape
        else:
            return ()

    @property
    def wave_vectors(self) -> List[Tuple[float, float]]:
        self.grid.check_is_defined()
        self.accelerator.check_is_defined()
        xp = np if self.store_on_host else get_array_module(self.device)
        wave_vectors = prism_wave_vectors(
            self.planewave_cutoff, self.extent, self.energy, self.interpolation, xp=xp
        )
        return _validate_wave_vectors(wave_vectors)

    @property
    def potential(self) -> BasePotential:
        return self._potential

    @potential.setter
    def potential(self, potential):
        self._potential = potential
        self._grid = potential.grid

    @property
    def normalize(self):
        return self._normalize

    @property
    def planewave_cutoff(self) -> float:
        """Plane-wave expansion cutoff."""
        return self._planewave_cutoff

    @planewave_cutoff.setter
    def planewave_cutoff(self, value: float):
        self._planewave_cutoff = value

    @property
    def interpolation(self) -> Tuple[int, int]:
        """Interpolation factor."""
        return self._interpolation

    @property
    def interpolated_gpts(self) -> Tuple[int, int]:
        return (
            self.gpts[0] // self.interpolation[0],
            self.gpts[1] // self.interpolation[0],
        )

    def _wave_vector_chunks(self, max_batch):
        if isinstance(max_batch, int):
            max_batch = max_batch * reduce(operator.mul, self.gpts)

        chunks = validate_chunks(
            shape=(len(self),) + self.gpts,
            chunks=("auto", -1, -1),
            limit=max_batch,
            dtype=np.dtype("complex64"),
            device=self.device,
        )
        return chunks

    def downsampled_gpts(self) -> Tuple[int, int]:
        if self.downsample:
            downsampled_gpts = self._gpts_within_angle(self.downsample)
            return round_gpts_to_multiple_of_interpolation(
                downsampled_gpts, self.interpolation
            )
        else:
            return self.gpts

    def _build_s_matrix(self, wave_vector_range=slice(None)):

        xp = get_array_module(self.device)

        wave_vectors = xp.asarray(self.wave_vectors, dtype=xp.float32)

        array = plane_waves(wave_vectors[wave_vector_range], self.extent, self.gpts)

        if all(n % f == 0 for f, n in zip(self.interpolation, self.gpts)):
            normalization_constant = (
                    np.prod(self.gpts)
                    * xp.sqrt(len(wave_vectors))
                    / np.prod(self.interpolation)
            )

        else:
            cropping_window = (
                self.gpts[0] // self.interpolation[0],
                self.gpts[1] // self.interpolation[1],
            )
            corner = cropping_window[0] // 2, cropping_window[1] // 2
            cropped_array = wrapped_crop_2d(array, corner, cropping_window)
            normalization_constant = xp.sqrt(abs2(fft2(cropped_array.sum(0))).sum())

        array = array / normalization_constant.astype(xp.float32)

        waves = Waves(
            array,
            energy=self.energy,
            extent=self.extent,
            ensemble_axes_metadata=[
                OrdinalAxis(values=wave_vectors[wave_vector_range])
            ],
        )

        if self.potential is not None:
            waves = multislice_and_detect(waves, self.potential, [WavesDetector()])[0]

        if self.downsampled_gpts() != self.gpts:
            waves = waves.downsample(
                gpts=self.downsampled_gpts(), normalization="intensity"
            )

        if self.store_on_host and self.device == "gpu":
            with cp.cuda.Stream():
                waves._array = cp.asnumpy(waves.array)

        return waves

    @staticmethod
    def _wrapped_build_s_matrix(*args, s_matrix_partial):
        s_matrix = s_matrix_partial(*tuple(arg.item() for arg in args[:-1]))

        wave_vector_range = slice(*np.squeeze(args[-1]))
        array = s_matrix._build_s_matrix(wave_vector_range).array
        return array

    def _s_matrix_partial(self):
        def s_matrix(*args, potential_partial, **kwargs):
            if potential_partial is not None:
                potential = potential_partial(*args + (np.array([None], dtype=object),))
            else:
                potential = None
            return SMatrix(potential=potential, **kwargs)

        potential_partial = (
            self.potential._from_partitioned_args()
            if self.potential is not None
            else None
        )
        return partial(
            s_matrix,
            potential_partial=potential_partial,
            **self._copy_kwargs(exclude=("potential",))
        )

    def dummy_probes(self, scan=None, ctf=None):
        return self.build(lazy=True).dummy_probes(scan=scan, ctf=ctf)

    def multislice(
            self,
            potential=None,
            start=0,
            stop=None,
            lazy: bool = None,
            max_batch: Union[int, str] = "auto",
    ):
        s_matrix = self.__class__(
            potential=potential, **self._copy_kwargs(exclude=("potential",))
        )
        return s_matrix.build(lazy=lazy, max_batch=max_batch)

    def build(
            self, lazy: bool = None, max_batch: Union[int, str] = "auto"
    ) -> SMatrixArray:
        """
        Build the plane waves of the scattering matrix and propagate them through the potential using the
        multislice algorithm.

        Parameters
        ----------
        lazy : bool, optional
            If True, create the wave functions lazily, otherwise, calculate instantly. If not given, defaults to the
            setting in the user configuration file.
        max_batch : int or str, optional
            The number of wave functions in each chunk of the Dask array. If 'auto' (default), the number of chunks are
            automatically estimated based on the user configuration.

        Returns
        -------
        s_matrix_array : SMatrixArray
            The built scattering matrix.
        """
        lazy = validate_lazy(lazy)

        wave_vector_chunks = self._wave_vector_chunks(max_batch)

        downsampled_gpts = self.downsampled_gpts()

        wave_vector_blocks = np.array(chunk_ranges(wave_vector_chunks)[0], dtype=int)

        if self.potential is not None:
            if len(self.potential.exit_planes) > 1:
                raise NotImplementedError(
                    "Thickness series not yet implemented for PRISM."
                )

            potential_blocks = self.potential._partition_args()[0], (0,)
            ensemble_axes_metadata = self.potential.ensemble_axes_metadata

            if self.potential.ensemble_shape:
                symbols = tuple(range(4))
            else:
                symbols = tuple(range(1, 4))

            wave_vector_blocks = np.tile(
                wave_vector_blocks[None], (len(potential_blocks[0]), 1, 1)
            )
            wave_vector_blocks = da.from_array(
                wave_vector_blocks, chunks=(1, 1, 2), name=False
            )
            blocks = potential_blocks + (wave_vector_blocks, (0, 1, -1))

            adjust_chunks = {1: wave_vector_chunks[0]}
            new_axes = {2: (downsampled_gpts[0],), 3: (downsampled_gpts[1],)}
        else:
            potential_blocks = ()
            ensemble_axes_metadata = []
            symbols = tuple(range(0, 3))
            adjust_chunks = {0: wave_vector_chunks[0]}
            new_axes = {1: (downsampled_gpts[0],), 2: (downsampled_gpts[1],)}
            wave_vector_blocks = da.from_array(
                wave_vector_blocks, chunks=(1, 2), name=False
            )
            blocks = potential_blocks + (wave_vector_blocks, (0, -1))

        if lazy:
            xp = get_array_module(self.device)

            arr = da.blockwise(
                self._wrapped_build_s_matrix,
                symbols,
                *blocks,
                new_axes=new_axes,
                adjust_chunks=adjust_chunks,
                concatenate=True,
                meta=xp.array((), dtype=np.complex64),
                **{"s_matrix_partial": self._s_matrix_partial()}
            )

            waves = Waves(
                arr,
                energy=self.energy,
                extent=self.extent,
                ensemble_axes_metadata=ensemble_axes_metadata
                                       + self.base_axes_metadata[:1],
            )
        else:
            waves = self._build_s_matrix()

        cropping_window = (
            downsampled_gpts[0] // self.interpolation[0],
            downsampled_gpts[1] // self.interpolation[1],
        )

        return SMatrixArray.from_waves(
            waves,
            wave_vectors=self.wave_vectors,
            interpolation=self.interpolation,
            planewave_cutoff=self.planewave_cutoff,
            cropping_window=cropping_window,
            device=self.device,
        )

    def scan(
            self,
            scan: Union[np.ndarray, BaseScan] = None,
            detectors: Union[BaseDetector, List[BaseDetector]] = None,
            ctf: Union[CTF, Dict] = None,
            multislice_max_batch: Union[str, int] = "auto",
            reduction_max_batch: Union[str, int] = "auto",
            rechunk_scheme: Union[Tuple[int, int], str] = "auto",
            lazy: bool = None,
    ) -> Union[BaseMeasurement, Waves, List[Union[BaseMeasurement, Waves]]]:
        """
        Scan the probe across the potential and record a measurement for each detector.

        Parameters
        ----------
        scan : np.ndarray or BaseScan, optional
            The positions of the probe wave functions. If not given, scans across the entire potential at Nyquist sampling.
        detectors : BaseDetector or list of BaseDetector, optional
            A detector or a list of detectors defining how the wave functions should be converted to measurements after
            running the PRISM algorithm.
        ctf: CTF object, optional
            The probe contrast transfer function. If not given, the aperture is set by the planewave cutoff.
        lazy : bool, optional
            If True, create the measurements lazily, otherwise, calculate instantly. If None, this defaults to the value
            set in the configuration file.
        multislice_max_batch : str or int  # TODO: to be documented
        reduction_max_batch : str or int  # TODO: to be documented
        rechunk_scheme : tuple of int or str  # TODO: to be documented

        Returns
        -------
        detected_waves : BaseMeasurement or list of BaseMeasurement
            The detected measurement (if detector(s) given).
        exit_waves : Waves
            Wave functions at the exit plane(s) of the potential (if no detector(s) given).
        """
        if scan is None:
            scan = GridScan()

        return self.build(max_batch=multislice_max_batch, lazy=lazy).scan(
            scan=scan,
            detectors=detectors,
            reduction_max_batch=reduction_max_batch,
            ctf=ctf,
            rechunk_scheme=rechunk_scheme,
        )

    def reduce(
            self,
            scan: Union[np.ndarray, BaseScan] = None,
            detectors: Union[BaseDetector, List[BaseDetector]] = None,
            ctf: Union[CTF, Dict] = None,
            multislice_max_batch: Union[str, int] = "auto",
            reduction_max_batch: Union[str, int] = "auto",
            lazy: bool = None,
    ):

        return self.build(max_batch=multislice_max_batch, lazy=lazy).reduce(
            scan=scan,
            detectors=detectors,
            reduction_max_batch=reduction_max_batch,
            ctf=ctf,
        )<|MERGE_RESOLUTION|>--- conflicted
+++ resolved
@@ -123,22 +123,6 @@
     _base_dims = 3  # S matrices are assumed to have three dimensions
 
     def __init__(
-<<<<<<< HEAD
-        self,
-        array: np.ndarray,
-        wave_vectors: np.ndarray,
-        planewave_cutoff: float,
-        energy: float = None,
-        sampling: Union[float, Tuple[float, float]] = None,
-        extent: Union[float, Tuple[float, float]] = None,
-        interpolation: Union[int, Tuple[int, int]] = 1,
-        # tilt: Tuple[float, float] = (0.0, 0.0),
-        cropping_window: Tuple[int, int] = (0, 0),
-        window_offset: Tuple[int, int] = (0, 0),
-        device=None,
-        ensemble_axes_metadata: List[AxisMetadata] = None,
-        metadata: Dict = None,
-=======
             self,
             array: np.ndarray,
             wave_vectors: np.ndarray,
@@ -153,7 +137,6 @@
             device=None,
             ensemble_axes_metadata: List[AxisMetadata] = None,
             metadata: Dict = None,
->>>>>>> fe82aa50
     ):
 
         if len(array.shape) < 2:
